import json
import logging
from decimal import Decimal
from typing import Dict, List, Optional

import graphene
from babel.numbers import get_currency_precision
from django.conf import settings
from django.core.serializers.json import DjangoJSONEncoder
from django.db.models import OuterRef, Subquery
from django.utils import timezone

from ..account.models import User
from ..checkout.calculations import checkout_line_total
from ..checkout.fetch import fetch_checkout_info, fetch_checkout_lines
from ..checkout.models import Checkout
from ..core.prices import quantize_price
from ..core.tracing import traced_atomic_transaction
from ..discount.utils import fetch_active_discounts
from ..order.models import Order
from ..plugins.manager import PluginsManager, get_plugins_manager
from . import ChargeStatus, GatewayError, PaymentError, TransactionKind
from .error_codes import PaymentErrorCode
from .interface import (
    AddressData,
    GatewayResponse,
    PaymentData,
    PaymentLineData,
    PaymentMethodInfo,
)
from .models import Payment, Transaction

logger = logging.getLogger(__name__)

GENERIC_TRANSACTION_ERROR = "Transaction was unsuccessful"
ALLOWED_GATEWAY_KINDS = {choices[0] for choices in TransactionKind.CHOICES}


def create_payment_lines_information(
    payment: Payment,
    manager: PluginsManager,
) -> List[PaymentLineData]:
    checkout = payment.checkout
    order = payment.order
    line_items = []
    if checkout:
        lines = fetch_checkout_lines(checkout)
        discounts = fetch_active_discounts()
        checkout_info = fetch_checkout_info(checkout, lines, discounts, manager)
        address = checkout_info.shipping_address or checkout_info.billing_address

        for line_info in lines:
            total = checkout_line_total(
                manager=manager,
                checkout_info=checkout_info,
                lines=lines,
                checkout_line_info=line_info,
                discounts=discounts,
            )
            unit_price = manager.calculate_checkout_line_unit_price(
                total,
                line_info.line.quantity,
                checkout_info,
                lines,
                line_info,
                address,
                discounts,
            )
            unit_gross = unit_price.gross.amount

            quantity = line_info.line.quantity
            product_name = f"{line_info.variant.product.name}, {line_info.variant.name}"
            line_items.append(
                PaymentLineData(
                    quantity=quantity,
                    product_name=product_name,
                    gross=unit_gross,
                )
            )
        shipping_amount = manager.calculate_checkout_shipping(
            checkout_info=checkout_info,
            lines=lines,
            address=address,
            discounts=discounts,
        ).gross.amount

        line_items.append(create_shipping_payment_line_data(amount=shipping_amount))

        voucher_line_item = create_checkout_voucher_payment_line_data(checkout)
        if voucher_line_item:
            line_items.append(voucher_line_item)

    elif order:
        for order_line in order.lines.all():
            product_name = f"{order_line.product_name}, {order_line.variant_name}"
            line_items.append(
                PaymentLineData(
                    quantity=order_line.quantity,
                    product_name=product_name,
                    gross=order_line.unit_price_gross_amount,
                )
            )
        line_items.append(
            create_shipping_payment_line_data(amount=order.shipping_price_gross_amount)
        )
        voucher_line_item = create_order_voucher_payment_line_data(order)
        if voucher_line_item:
            line_items.append(voucher_line_item)

    return line_items


def create_shipping_payment_line_data(amount: Decimal) -> PaymentLineData:
    return PaymentLineData(
        quantity=1,
        product_name="Shipping",
        gross=amount,
    )


def create_checkout_voucher_payment_line_data(
    checkout: Checkout,
) -> Optional[PaymentLineData]:
    discount_amount = -checkout.discount_amount
    return create_voucher_payment_line_data(discount_amount)


def create_order_voucher_payment_line_data(
    order: Order,
) -> Optional[PaymentLineData]:
    discount_amount = order.total_gross_amount - order.undiscounted_total_gross_amount
    return create_voucher_payment_line_data(discount_amount)


def create_voucher_payment_line_data(amount: Decimal) -> Optional[PaymentLineData]:
    if not amount:
        return None
    return PaymentLineData(quantity=1, product_name="Voucher", gross=amount)


def create_payment_information(
    payment: Payment,
    payment_token: str = None,
    amount: Decimal = None,
    customer_id: str = None,
    store_source: bool = False,
    additional_data: Optional[dict] = None,
    manager: Optional[PluginsManager] = None,
) -> PaymentData:
    """Extract order information along with payment details.

    Returns information required to process payment and additional
    billing/shipping addresses for optional fraud-prevention mechanisms.
    """
    checkout = payment.checkout
    if checkout:
        billing = checkout.billing_address
        shipping = checkout.shipping_address
        email = checkout.get_customer_email()
        user_id = checkout.user_id
        checkout_token: Optional[str] = str(checkout.token)
    elif payment.order:
        billing = payment.order.billing_address
        shipping = payment.order.shipping_address
        email = payment.order.user_email
        user_id = payment.order.user_id
        checkout_token = payment.order.checkout_token or None
    else:
        billing, shipping, email, user_id = None, None, payment.billing_email, None
        checkout_token = None

    billing_address = AddressData(**billing.as_data()) if billing else None
    shipping_address = AddressData(**shipping.as_data()) if shipping else None

    order_id = payment.order.pk if payment.order else None
    graphql_payment_id = graphene.Node.to_global_id("Payment", payment.pk)

    graphql_customer_id = None
    if user_id:
        graphql_customer_id = graphene.Node.to_global_id("User", user_id)

    return PaymentData(
        gateway=payment.gateway,
        token=payment_token,
        amount=amount or payment.total,
        currency=payment.currency,
        billing=billing_address,
        shipping=shipping_address,
        order_id=order_id,
        payment_id=payment.pk,
        graphql_payment_id=graphql_payment_id,
        customer_ip_address=payment.customer_ip_address,
        customer_id=customer_id,
        customer_email=email,
        reuse_source=store_source,
        data=additional_data or {},
        graphql_customer_id=graphql_customer_id,
<<<<<<< HEAD
        _resolve_lines=lambda: create_payment_lines_information(
            payment, manager or get_plugins_manager()
        ),
=======
        checkout_token=checkout_token,
>>>>>>> 3423c36d
    )


def create_payment(
    gateway: str,
    total: Decimal,
    currency: str,
    email: str,
    customer_ip_address: str = "",
    partial: Optional[bool] = False,
    payment_token: Optional[str] = "",
    extra_data: Dict = None,
    checkout: Checkout = None,
    order: Order = None,
    return_url: str = None,
    external_reference: Optional[str] = None,
) -> Payment:
    """Create a payment instance.

    This method is responsible for creating payment instances that works for
    both Django views and GraphQL mutations.
    """

    if checkout:
        billing_address = checkout.billing_address
    elif order:
        billing_address = order.billing_address
    else:
        raise TypeError("Must provide checkout or order to create a payment.")

    if not billing_address:
        raise PaymentError(
            "Order does not have a billing address.",
            code=PaymentErrorCode.BILLING_ADDRESS_NOT_SET.value,
        )

    data = {
        "checkout": checkout,
        "order": order,
        "customer_ip_address": customer_ip_address,
        "currency": currency,
        "gateway": gateway,
        "total": total,
        "return_url": return_url,
        "token": payment_token,
        "psp_reference": external_reference or "",
        "partial": partial,
        "extra_data": json.dumps(extra_data or {}),
        "billing_email": email,
        "billing_first_name": billing_address.first_name,
        "billing_last_name": billing_address.last_name,
        "billing_company_name": billing_address.company_name,
        "billing_address_1": billing_address.street_address_1,
        "billing_address_2": billing_address.street_address_2,
        "billing_city": billing_address.city,
        "billing_postal_code": billing_address.postal_code,
        "billing_country_code": billing_address.country.code,
        "billing_country_area": billing_address.country_area,
    }

    return Payment.objects.create(**data)


def get_already_processed_transaction(
    payment: "Payment", gateway_response: GatewayResponse
):
    transaction = payment.transactions.filter(
        is_success=gateway_response.is_success,
        action_required=gateway_response.action_required,
        token=gateway_response.transaction_id,
        kind=gateway_response.kind,
        amount=gateway_response.amount,
        currency=gateway_response.currency,
    ).last()
    return transaction


def create_transaction(
    payment: Payment,
    kind: str,
    payment_information: PaymentData,
    action_required: bool = False,
    gateway_response: GatewayResponse = None,
    error_msg=None,
    is_success=False,
) -> Transaction:
    """Create a transaction based on transaction kind and gateway response."""
    # Default values for token, amount, currency are only used in cases where
    # response from gateway was invalid or an exception occurred
    if not gateway_response:
        gateway_response = GatewayResponse(
            kind=kind,
            action_required=False,
            transaction_id=payment_information.token or "",
            is_success=is_success,
            amount=payment_information.amount,
            currency=payment_information.currency,
            error=error_msg,
            raw_response={},
        )

    txn = Transaction.objects.create(
        payment=payment,
        action_required=action_required,
        kind=gateway_response.kind,
        token=gateway_response.transaction_id,
        is_success=gateway_response.is_success,
        amount=gateway_response.amount,
        currency=gateway_response.currency,
        error=gateway_response.error,
        customer_id=gateway_response.customer_id,
        gateway_response=gateway_response.raw_response or {},
        action_required_data=gateway_response.action_required_data or {},
    )
    return txn


def get_already_processed_transaction_or_create_new_transaction(
    payment: Payment,
    kind: str,
    payment_information: PaymentData,
    action_required: bool = False,
    gateway_response: GatewayResponse = None,
    error_msg=None,
) -> Transaction:
    if gateway_response and gateway_response.transaction_already_processed:
        txn = get_already_processed_transaction(payment, gateway_response)
        if txn:
            return txn
    return create_transaction(
        payment,
        kind,
        payment_information,
        action_required,
        gateway_response,
        error_msg,
    )


def clean_capture(payment: Payment, amount: Decimal):
    """Check if payment can be captured."""
    if amount <= 0:
        raise PaymentError("Amount should be a positive number.")
    if not payment.can_capture():
        raise PaymentError("This payment cannot be captured.")
    if amount > payment.total or amount > (payment.total - payment.captured_amount):
        raise PaymentError("Unable to charge more than un-captured amount.")


def clean_authorize(payment: Payment):
    """Check if payment can be authorized."""
    if not payment.can_authorize():
        raise PaymentError("Charged transactions cannot be authorized again.")


def validate_gateway_response(response: GatewayResponse):
    """Validate response to be a correct format for Saleor to process."""
    if not isinstance(response, GatewayResponse):
        raise GatewayError("Gateway needs to return a GatewayResponse obj")

    if response.kind not in ALLOWED_GATEWAY_KINDS:
        raise GatewayError(
            "Gateway response kind must be one of {}".format(
                sorted(ALLOWED_GATEWAY_KINDS)
            )
        )

    try:
        json.dumps(response.raw_response, cls=DjangoJSONEncoder)
    except (TypeError, ValueError):
        raise GatewayError("Gateway response needs to be json serializable")


@traced_atomic_transaction()
def gateway_postprocess(transaction, payment):
    changed_fields = []

    if not transaction.is_success or transaction.already_processed:
        if changed_fields:
            payment.save(update_fields=changed_fields)
        return

    if transaction.action_required:
        payment.to_confirm = True
        changed_fields.append("to_confirm")
        payment.save(update_fields=changed_fields)
        return

    # to_confirm is defined by the transaction.action_required. Payment doesn't
    # require confirmation when we got action_required == False
    if payment.to_confirm:
        payment.to_confirm = False
        changed_fields.append("to_confirm")

    transaction_kind = transaction.kind

    if transaction_kind in {
        TransactionKind.CAPTURE,
        TransactionKind.REFUND_REVERSED,
    }:
        payment.captured_amount += transaction.amount
        payment.is_active = True
        # Set payment charge status to fully charged
        # only if there is no more amount needs to charge
        payment.charge_status = ChargeStatus.PARTIALLY_CHARGED
        charge_amount = payment.get_charge_amount()
        if charge_amount <= 0:
            payment.charge_status = ChargeStatus.FULLY_CHARGED
        changed_fields += ["charge_status", "captured_amount", "modified"]

    elif transaction_kind == TransactionKind.VOID:
        payment.charge_status = ChargeStatus.CANCELLED
        payment.is_active = False
        changed_fields += ["charge_status", "is_active", "modified"]

    elif transaction_kind == TransactionKind.REFUND:
        changed_fields += ["captured_amount", "modified"]
        payment.captured_amount -= transaction.amount
        payment.charge_status = ChargeStatus.PARTIALLY_REFUNDED
        if payment.captured_amount <= 0:
            payment.captured_amount = Decimal("0.0")
            payment.charge_status = ChargeStatus.FULLY_REFUNDED
            payment.is_active = False
        changed_fields += ["charge_status", "is_active"]
    elif transaction_kind == TransactionKind.PENDING:
        payment.charge_status = ChargeStatus.PENDING
        changed_fields += ["charge_status"]
    elif transaction_kind == TransactionKind.CANCEL:
        payment.charge_status = ChargeStatus.CANCELLED
        payment.is_active = False
        changed_fields += ["charge_status", "is_active"]
    elif transaction_kind == TransactionKind.CAPTURE_FAILED:
        if payment.charge_status in {
            ChargeStatus.PARTIALLY_CHARGED,
            ChargeStatus.FULLY_CHARGED,
        }:
            payment.captured_amount -= transaction.amount
            payment.charge_status = ChargeStatus.PARTIALLY_CHARGED
            if payment.captured_amount <= 0:
                payment.charge_status = ChargeStatus.NOT_CHARGED
            changed_fields += ["charge_status", "captured_amount", "modified"]
    elif transaction_kind == TransactionKind.AUTH:
        payment.charge_status = ChargeStatus.AUTHORIZED
        changed_fields += ["charge_status"]

    if changed_fields:
        payment.save(update_fields=changed_fields)
    transaction.already_processed = True
    transaction.save(update_fields=["already_processed"])
    if "captured_amount" in changed_fields and payment.order:
        payment.order.update_total_paid()


def fetch_customer_id(user: User, gateway: str):
    """Retrieve users customer_id stored for desired gateway."""
    meta_key = prepare_key_for_gateway_customer_id(gateway)
    return user.get_value_from_private_metadata(key=meta_key)


def store_customer_id(user: User, gateway: str, customer_id: str):
    """Store customer_id in users private meta for desired gateway."""
    meta_key = prepare_key_for_gateway_customer_id(gateway)
    user.store_value_in_private_metadata(items={meta_key: customer_id})
    user.save(update_fields=["private_metadata"])


def prepare_key_for_gateway_customer_id(gateway_name: str) -> str:
    return (gateway_name.strip().upper()) + ".customer_id"


def update_payment(payment: "Payment", gateway_response: "GatewayResponse"):
    changed_fields = []
    if psp_reference := gateway_response.psp_reference:
        payment.psp_reference = psp_reference
        changed_fields.append("psp_reference")

    if gateway_response.payment_method_info:
        update_payment_method_details(
            payment, gateway_response.payment_method_info, changed_fields
        )

    if changed_fields:
        payment.save(update_fields=changed_fields)


def update_payment_method_details(
    payment: "Payment",
    payment_method_info: Optional["PaymentMethodInfo"],
    changed_fields: List[str],
):
    if not payment_method_info:
        return
    if payment_method_info.brand:
        payment.cc_brand = payment_method_info.brand
        changed_fields.append("cc_brand")
    if payment_method_info.last_4:
        payment.cc_last_digits = payment_method_info.last_4
        changed_fields.append("cc_last_digits")
    if payment_method_info.exp_year:
        payment.cc_exp_year = payment_method_info.exp_year
        changed_fields.append("cc_exp_year")
    if payment_method_info.exp_month:
        payment.cc_exp_month = payment_method_info.exp_month
        changed_fields.append("cc_exp_month")
    if payment_method_info.type:
        payment.payment_method_type = payment_method_info.type
        changed_fields.append("payment_method_type")


def get_payment_token(payment: Payment):
    auth_transaction = payment.transactions.filter(
        kind=TransactionKind.AUTH, is_success=True
    ).first()
    if auth_transaction is None:
        raise PaymentError("Cannot process unauthorized transaction")
    return auth_transaction.token


def is_currency_supported(currency: str, gateway_id: str, manager: "PluginsManager"):
    """Return true if the given gateway supports given currency."""
    available_gateways = manager.list_payment_gateways(currency=currency)
    return any([gateway.id == gateway_id for gateway in available_gateways])


def price_from_minor_unit(value: str, currency: str):
    """Convert minor unit (smallest unit of currency) to decimal value.

    (value: 1000, currency: USD) will be converted to 10.00
    """

    value = Decimal(value)
    precision = get_currency_precision(currency)
    number_places = Decimal(10) ** -precision
    return value * number_places


def price_to_minor_unit(value: Decimal, currency: str):
    """Convert decimal value to the smallest unit of currency.

    Take the value, discover the precision of currency and multiply value by
    Decimal('10.0'), then change quantization to remove the comma.
    Decimal(10.0) -> str(1000)
    """
    value = quantize_price(value, currency=currency)
    precision = get_currency_precision(currency)
    number_places = Decimal("10.0") ** precision
    value_without_comma = value * number_places
    return str(value_without_comma.quantize(Decimal("1")))


def get_unfinished_payments():
    """Return payments older than specified time and without assigned order object."""
    ttl = settings.UNFINISHED_PAYMENT_TTL
    now = timezone.now()
    day_before = now - ttl

    newest = (
        Transaction.objects.filter(payment=OuterRef("pk"))
        .filter(
            kind__in=[TransactionKind.AUTH, TransactionKind.CAPTURE],
            is_success=True,
            action_required=False,
        )
        .order_by("-created")
    )
    payments = (
        Payment.objects.get_queryset()
        .filter(order=None, is_active=True)
        .annotate(newest_trx_date=Subquery(newest.values("created")[:1]))
        .filter(newest_trx_date__lte=day_before)
        .exclude(
            transactions__kind__in=[
                TransactionKind.VOID,
                TransactionKind.REFUND,
            ]
        )
    )

    return payments<|MERGE_RESOLUTION|>--- conflicted
+++ resolved
@@ -195,13 +195,10 @@
         reuse_source=store_source,
         data=additional_data or {},
         graphql_customer_id=graphql_customer_id,
-<<<<<<< HEAD
+        checkout_token=checkout_token,
         _resolve_lines=lambda: create_payment_lines_information(
             payment, manager or get_plugins_manager()
         ),
-=======
-        checkout_token=checkout_token,
->>>>>>> 3423c36d
     )
 
 
