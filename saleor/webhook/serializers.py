from datetime import date, datetime
from decimal import Decimal
from typing import TYPE_CHECKING, Any, Dict, Iterable, List, Optional, Union

import graphene
from prices import TaxedMoney

from ..attribute import AttributeEntityType, AttributeInputType
from ..checkout import calculations
from ..core.prices import quantize_price
from ..discount.utils import fetch_active_discounts
from ..plugins.manager import PluginsManager
from ..product.models import Product

if TYPE_CHECKING:
    # pylint: disable=unused-import
    from ..checkout.fetch import CheckoutInfo, CheckoutLineInfo
    from ..checkout.models import Checkout
    from ..discount import DiscountInfo
    from ..product.models import ProductVariant


def get_base_price(price: TaxedMoney, use_gross_as_base_price: bool) -> Decimal:
    if use_gross_as_base_price:
        return price.gross.amount
    return price.net.amount


def _get_checkout_line_payload_data(
    checkout: "Checkout",
    line_info: "CheckoutLineInfo",
    discounts: Iterable["DiscountInfo"],
) -> Dict[str, Any]:
    channel = checkout.channel
    currency = channel.currency_code
    line_id = graphene.Node.to_global_id("CheckoutLine", line_info.line.pk)
    variant = line_info.variant
    channel_listing = line_info.channel_listing
    collections = line_info.collections
    product = variant.product
    base_price = variant.get_price(
        product, collections, channel, channel_listing, discounts
    )

    return {
        "id": line_id,
        "sku": variant.sku,
        "variant_id": variant.get_global_id(),
        "quantity": line_info.line.quantity,
        "charge_taxes": product.charge_taxes,
        "base_price": str(quantize_price(base_price.amount, currency)),
        "currency": currency,
        "full_name": variant.display_product(),
        "product_name": product.name,
        "variant_name": variant.name,
        "attributes": serialize_product_or_variant_attributes(variant),
        "product_metadata": line_info.product.metadata,
        "product_type_metadata": line_info.product_type.metadata,
    }


def serialize_checkout_lines_with_taxes(
    checkout_info: "CheckoutInfo",
    manager: PluginsManager,
    lines: Iterable["CheckoutLineInfo"],
    discounts: Iterable["DiscountInfo"],
) -> List[dict]:
    data = []
    checkout = checkout_info.checkout

    for line_info in lines:
<<<<<<< HEAD
        unit_price_data = calculations.checkout_line_unit_price(
            manager=manager,
            checkout_info=checkout_info,
            lines=lines,
            checkout_line_info=line_info,
            discounts=discounts,
=======
        variant = line_info.variant
        channel_listing = line_info.channel_listing
        collections = line_info.collections
        product = variant.product
        price_override = line_info.line.price_override
        base_price = variant.get_price(
            product,
            collections,
            channel,
            channel_listing,
            discounts or [],
            price_override,
>>>>>>> be753a43
        )
        unit_price = unit_price_data.price_with_sale
        unit_price_with_discounts = unit_price_data.price_with_discounts

        data.append(
            {
                **_get_checkout_line_payload_data(checkout, line_info, discounts),
                "price_net_amount": str(unit_price.net.amount),
                "price_gross_amount": str(unit_price.gross.amount),
                "price_with_discounts_net_amount": str(
                    unit_price_with_discounts.net.amount
                ),
                "price_with_discounts_gross_amount": str(
                    unit_price_with_discounts.gross.amount
                ),
            }
        )
    return data


def serialize_checkout_lines_without_taxes(
    checkout: "Checkout",
    lines: Iterable["CheckoutLineInfo"],
    use_gross_as_base_price: bool,
) -> List[dict]:
    def untaxed_price_amount(price: TaxedMoney) -> Decimal:
        return quantize_price(
            get_base_price(price, use_gross_as_base_price), checkout.currency
        )

    return [
        {
            **_get_checkout_line_payload_data(
                checkout, line_info, fetch_active_discounts()
            ),
            "base_price_with_discounts": str(
                untaxed_price_amount(line_info.line.unit_price_with_discounts)
            ),
        }
        for line_info in lines
    ]


def serialize_product_or_variant_attributes(
    product_or_variant: Union["Product", "ProductVariant"]
) -> List[Dict]:
    data = []

    def _prepare_reference(attribute, attr_value):
        if attribute.input_type != AttributeInputType.REFERENCE:
            return
        if attribute.entity_type == AttributeEntityType.PAGE:
            reference_pk = attr_value.reference_page_id
        elif attribute.entity_type == AttributeEntityType.PRODUCT:
            reference_pk = attr_value.reference_product_id
        else:
            return None

        reference_id = graphene.Node.to_global_id(attribute.entity_type, reference_pk)
        return reference_id

    for attr in product_or_variant.attributes.all():
        attr_id = graphene.Node.to_global_id("Attribute", attr.assignment.attribute_id)
        attribute = attr.assignment.attribute
        attr_data: Dict[Any, Any] = {
            "name": attribute.name,
            "input_type": attribute.input_type,
            "slug": attribute.slug,
            "entity_type": attribute.entity_type,
            "unit": attribute.unit,
            "id": attr_id,
            "values": [],
        }

        for attr_value in attr.values.all():
            attr_slug = attr_value.slug
            value: Dict[
                str, Optional[Union[str, datetime, date, bool, Dict[str, Any]]]
            ] = {
                "name": attr_value.name,
                "slug": attr_slug,
                "value": attr_value.value,
                "rich_text": attr_value.rich_text,
                "boolean": attr_value.boolean,
                "date_time": attr_value.date_time,
                "date": attr_value.date_time,
                "reference": _prepare_reference(attribute, attr_value),
                "file": None,
            }

            if attr_value.file_url:
                value["file"] = {
                    "content_type": attr_value.content_type,
                    "file_url": attr_value.file_url,
                }
            attr_data["values"].append(value)  # type: ignore

        data.append(attr_data)

    return data<|MERGE_RESOLUTION|>--- conflicted
+++ resolved
@@ -38,10 +38,10 @@
     channel_listing = line_info.channel_listing
     collections = line_info.collections
     product = variant.product
+    price_override = line_info.line.price_override
     base_price = variant.get_price(
-        product, collections, channel, channel_listing, discounts
+        product, collections, channel, channel_listing, discounts, price_override
     )
-
     return {
         "id": line_id,
         "sku": variant.sku,
@@ -56,6 +56,7 @@
         "attributes": serialize_product_or_variant_attributes(variant),
         "product_metadata": line_info.product.metadata,
         "product_type_metadata": line_info.product_type.metadata,
+        "price_override": price_override,
     }
 
 
@@ -69,27 +70,12 @@
     checkout = checkout_info.checkout
 
     for line_info in lines:
-<<<<<<< HEAD
         unit_price_data = calculations.checkout_line_unit_price(
             manager=manager,
             checkout_info=checkout_info,
             lines=lines,
             checkout_line_info=line_info,
             discounts=discounts,
-=======
-        variant = line_info.variant
-        channel_listing = line_info.channel_listing
-        collections = line_info.collections
-        product = variant.product
-        price_override = line_info.line.price_override
-        base_price = variant.get_price(
-            product,
-            collections,
-            channel,
-            channel_listing,
-            discounts or [],
-            price_override,
->>>>>>> be753a43
         )
         unit_price = unit_price_data.price_with_sale
         unit_price_with_discounts = unit_price_data.price_with_discounts
