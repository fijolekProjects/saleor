--- conflicted
+++ resolved
@@ -10,11 +10,8 @@
     REFERENCE = "reference"
     NUMERIC = "numeric"
     RICH_TEXT = "rich-text"
-<<<<<<< HEAD
     SWATCH = "swatch"
-=======
     BOOLEAN = "boolean"
->>>>>>> d91841d9
 
     CHOICES = [
         (DROPDOWN, "Dropdown"),
@@ -23,20 +20,17 @@
         (REFERENCE, "Reference"),
         (NUMERIC, "Numeric"),
         (RICH_TEXT, "Rich Text"),
-<<<<<<< HEAD
         (SWATCH, "Swatch"),
-    ]
-    ALLOWED_IN_VARIANT_SELECTION = [DROPDOWN, SWATCH]
-=======
         (BOOLEAN, "Boolean"),
     ]
 
     # list of the input types that can be used in variant selection
-    ALLOWED_IN_VARIANT_SELECTION = [DROPDOWN, BOOLEAN]
+    ALLOWED_IN_VARIANT_SELECTION = [DROPDOWN, BOOLEAN, SWATCH]
 
     TYPES_WITH_CHOICES = [
         DROPDOWN,
         MULTISELECT,
+        SWATCH,
     ]
 
     # list of the input types that are unique per instances
@@ -46,7 +40,6 @@
         RICH_TEXT,
         NUMERIC,
     ]
->>>>>>> d91841d9
 
 
 ATTRIBUTE_PROPERTIES_CONFIGURATION = {
@@ -54,31 +47,22 @@
         AttributeInputType.DROPDOWN,
         AttributeInputType.MULTISELECT,
         AttributeInputType.NUMERIC,
-<<<<<<< HEAD
         AttributeInputType.SWATCH,
-=======
         AttributeInputType.BOOLEAN,
->>>>>>> d91841d9
     ],
     "filterable_in_dashboard": [
         AttributeInputType.DROPDOWN,
         AttributeInputType.MULTISELECT,
         AttributeInputType.NUMERIC,
-<<<<<<< HEAD
         AttributeInputType.SWATCH,
-=======
         AttributeInputType.BOOLEAN,
->>>>>>> d91841d9
     ],
     "available_in_grid": [
         AttributeInputType.DROPDOWN,
         AttributeInputType.MULTISELECT,
         AttributeInputType.NUMERIC,
-<<<<<<< HEAD
         AttributeInputType.SWATCH,
-=======
         AttributeInputType.BOOLEAN,
->>>>>>> d91841d9
     ],
     "storefront_search_position": [
         AttributeInputType.DROPDOWN,
