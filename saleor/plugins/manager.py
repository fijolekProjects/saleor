--- conflicted
+++ resolved
@@ -1006,7 +1006,6 @@
             " payment method is inaccessible!"
         )
 
-<<<<<<< HEAD
     def __run_tax_method(
         self,
         method_name: str,
@@ -1037,8 +1036,6 @@
                         self._plugin_configs_per_channel[channel][pc.identifier] = pc
             return self._global_plugin_configs, self._plugin_configs_per_channel
 
-=======
->>>>>>> bc0860f7
     # FIXME these methods should be more generic
 
     def assign_tax_code_to_object_meta(
