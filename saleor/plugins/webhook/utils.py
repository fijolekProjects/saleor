--- conflicted
+++ resolved
@@ -128,7 +128,6 @@
     )
 
 
-<<<<<<< HEAD
 def _unsafe_parse_tax_line_data(
     tax_line_data_response: Any,
 ) -> TaxLineData:
@@ -198,30 +197,6 @@
         return None
 
 
-def parse_list_shipping_methods_response(
-    response_data: Any, app: "App"
-) -> List["ShippingMethodData"]:
-    shipping_methods = []
-    for shipping_method_data in response_data:
-        method_id = shipping_method_data.get("id")
-        method_name = shipping_method_data.get("name")
-        method_amount = shipping_method_data.get("amount")
-        method_currency = shipping_method_data.get("currency")
-        method_maximum_delivery_days = shipping_method_data.get("maximum_delivery_days")
-
-        shipping_methods.append(
-            ShippingMethodData(
-                id=to_shipping_app_id(app, method_id),
-                name=method_name,
-                price=Money(method_amount, method_currency),
-                maximum_delivery_days=method_maximum_delivery_days,
-            )
-        )
-    return shipping_methods
-
-
-=======
->>>>>>> b649a2fd
 @contextmanager
 def catch_duration_time():
     start = time()
