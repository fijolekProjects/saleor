--- conflicted
+++ resolved
@@ -1,47 +1,20 @@
 import graphene
 from django.core.exceptions import ValidationError
 from django.utils.translation import npgettext_lazy, pgettext_lazy
-<<<<<<< HEAD
-from graphql_jwt.decorators import permission_required
-from graphql_jwt.exceptions import PermissionDenied
-
-from ....order import OrderEvents, OrderEventsEmails, models
-from ....order.emails import send_fulfillment_confirmation
-=======
 
 from ....order import events, models
 from ....order.emails import send_fulfillment_confirmation_to_customer
->>>>>>> e81494c9
 from ....order.utils import cancel_fulfillment, fulfill_order_line, update_order_status
 from ...core.mutations import BaseMutation
 from ...order.types import Fulfillment, Order
 from ..types import OrderLine
 
 
-<<<<<<< HEAD
-def send_fulfillment_confirmation_to_customer(order, fulfillment, user):
-    send_fulfillment_confirmation.delay(order.pk, fulfillment.pk)
-    order.events.create(
-        parameters={
-            "email": order.get_user_current_email(),
-            "email_type": OrderEventsEmails.FULFILLMENT.value,
-        },
-        type=OrderEvents.EMAIL_SENT.value,
-        user=user,
-    )
-
-
-=======
->>>>>>> e81494c9
 class FulfillmentLineInput(graphene.InputObjectType):
     order_line_id = graphene.ID(
         description="The ID of the order line.", name="orderLineId"
     )
-<<<<<<< HEAD
-    quantity = graphene.Int(description="The number of line item(s) to be fulfiled.")
-=======
     quantity = graphene.Int(description="The number of line item(s) to be fulfilled.")
->>>>>>> e81494c9
 
 
 class FulfillmentCreateInput(graphene.InputObjectType):
@@ -79,10 +52,7 @@
 
     class Meta:
         description = "Creates a new fulfillment for an order."
-<<<<<<< HEAD
-=======
         permissions = ("order.manage_orders",)
->>>>>>> e81494c9
 
     @classmethod
     def clean_lines(cls, order_lines, quantities):
@@ -90,29 +60,13 @@
             if quantity > order_line.quantity_unfulfilled:
                 msg = npgettext_lazy(
                     "Fulfill order line mutation error",
-<<<<<<< HEAD
-                    "Only %(quantity)d item remaining to fulfill.",
-                    "Only %(quantity)d items remaining to fulfill.",
-=======
                     "Only %(quantity)d item remaining to fulfill: %(order_line)s.",
                     "Only %(quantity)d items remaining to fulfill: %(order_line)s.",
->>>>>>> e81494c9
                     number="quantity",
                 ) % {
                     "quantity": order_line.quantity_unfulfilled,
                     "order_line": order_line,
                 }
-<<<<<<< HEAD
-                cls.add_error(errors, order_line, msg)
-        return errors
-
-    @classmethod
-    def clean_input(cls, input, errors):
-        lines = input["lines"]
-        quantities = [line["quantity"] for line in lines]
-        lines_ids = [line["order_line_id"] for line in lines]
-        order_lines = cls.get_nodes_or_error(lines_ids, errors, "lines", OrderLine)
-=======
                 raise ValidationError({"order_line_id": msg})
 
     @classmethod
@@ -123,26 +77,15 @@
         order_lines = cls.get_nodes_or_error(
             lines_ids, field="lines", only_type=OrderLine
         )
->>>>>>> e81494c9
 
         cls.clean_lines(order_lines, quantities)
 
         if sum(quantities) <= 0:
-<<<<<<< HEAD
-            cls.add_error(errors, "lines", "Total quantity must be larger than 0.")
-
-        if errors:
-            return cls(errors=errors)
-        input["order_lines"] = order_lines
-        input["quantities"] = quantities
-        return input
-=======
             raise ValidationError({"lines": "Total quantity must be larger than 0."})
 
         data["order_lines"] = order_lines
         data["quantities"] = quantities
         return data
->>>>>>> e81494c9
 
     @classmethod
     def save(cls, user, fulfillment, order, cleaned_input):
@@ -162,33 +105,6 @@
 
         fulfillment.lines.bulk_create(fulfillment_lines)
         update_order_status(order)
-<<<<<<< HEAD
-        order.events.create(
-            parameters={"quantity": sum(quantities)},
-            type=OrderEvents.FULFILLMENT_FULFILLED_ITEMS.value,
-            user=user,
-        )
-        if cleaned_input.get("notify_customer", True):
-            send_fulfillment_confirmation_to_customer(order, fulfillment, user)
-        return fulfillment
-
-    @classmethod
-    @permission_required("order.manage_orders")
-    def mutate(cls, root, info, order, input):
-        # DEMO: disable mutations
-        raise PermissionDenied("Be aware admin pirate! API runs in read only mode!")
-
-        errors = []
-        order = cls.get_node_or_error(info, order, errors, "order", Order)
-        if errors:
-            return cls(errors=errors)
-        fulfillment = models.Fulfillment(
-            tracking_number=input.pop("tracking_number", None) or "", order=order
-        )
-        cleaned_input = cls.clean_input(input, errors)
-        if errors:
-            return cls(errors=errors)
-=======
         events.fulfillment_fulfilled_items_event(
             order=order, user=user, quantities=quantities, order_lines=order_lines
         )
@@ -206,7 +122,6 @@
             tracking_number=data.pop("tracking_number", None) or "", order=order
         )
         cleaned_input = cls.clean_input(data)
->>>>>>> e81494c9
         fulfillment = cls.save(info.context.user, fulfillment, order, cleaned_input)
         return FulfillmentCreate(fulfillment=fulfillment, order=fulfillment.order)
 
@@ -225,30 +140,6 @@
 
     class Meta:
         description = "Updates a fulfillment for an order."
-<<<<<<< HEAD
-
-    @classmethod
-    @permission_required("order.manage_orders")
-    def mutate(cls, root, info, id, input):
-        # DEMO: disable mutations
-        raise PermissionDenied("Be aware admin pirate! API runs in read only mode!")
-
-        errors = []
-        fulfillment = cls.get_node_or_error(info, id, errors, "id", Fulfillment)
-        if errors:
-            return cls(errors=errors)
-        tracking_number = input.get("tracking_number") or ""
-        fulfillment.tracking_number = tracking_number
-        fulfillment.save()
-        order = fulfillment.order
-        order.events.create(
-            parameters={
-                "tracking_numner": tracking_number,
-                "fulfillment": fulfillment.composed_id,
-            },
-            type=OrderEvents.TRACKING_UPDATED.value,
-            user=info.context.user,
-=======
         permissions = ("order.manage_orders",)
 
     @classmethod
@@ -263,7 +154,6 @@
             user=info.context.user,
             tracking_number=tracking_number,
             fulfillment=fulfillment,
->>>>>>> e81494c9
         )
         return FulfillmentUpdateTracking(fulfillment=fulfillment, order=order)
 
@@ -279,47 +169,6 @@
         )
 
     class Meta:
-<<<<<<< HEAD
-        description = dedent(
-            """Cancels existing fulfillment
-        and optionally restocks items."""
-        )
-
-    @classmethod
-    @permission_required("order.manage_orders")
-    def mutate(cls, root, info, id, input):
-        # DEMO: disable mutations
-        raise PermissionDenied("Be aware admin pirate! API runs in read only mode!")
-
-        errors = []
-        restock = input.get("restock")
-        fulfillment = cls.get_node_or_error(info, id, errors, "id", Fulfillment)
-        if fulfillment:
-            order = fulfillment.order
-            if not fulfillment.can_edit():
-                err_msg = pgettext_lazy(
-                    "Cancel fulfillment mutation error",
-                    "This fulfillment can't be canceled",
-                )
-                cls.add_error(errors, "fulfillment", err_msg)
-
-        if errors:
-            return cls(errors=errors)
-
-        cancel_fulfillment(fulfillment, restock)
-        if restock:
-            order.events.create(
-                parameters={"quantity": fulfillment.get_total_quantity()},
-                type=OrderEvents.FULFILLMENT_RESTOCKED_ITEMS.value,
-                user=info.context.user,
-            )
-        else:
-            order.events.create(
-                parameters={"composed_id": fulfillment.composed_id},
-                type=OrderEvents.FULFILLMENT_CANCELED.value,
-                user=info.context.user,
-            )
-=======
         description = """Cancels existing fulfillment
         and optionally restocks items."""
         permissions = ("order.manage_orders",)
@@ -338,5 +187,4 @@
 
         order = fulfillment.order
         cancel_fulfillment(info.context.user, fulfillment, restock)
->>>>>>> e81494c9
         return FulfillmentCancel(fulfillment=fulfillment, order=order)