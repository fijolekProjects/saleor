# Changelog

All notable, unreleased changes to this project will be documented in this file. For the released changes, please visit the [Releases](https://github.com/mirumee/saleor/releases) page.

## [Unreleased]

- Cleanup code for updated function names, unused argument, etc. - #4090 by @jxltom
- Merge authorize with capture - #4098 by @korycins, @NyanKiyoshi
- Fix GATEWAYS_ENUM to always contain all implemented payment gateways - #4108 by @koradon
- Fix translation discard button - #4109 by @benekex2
<<<<<<< HEAD
- Fix wrong calculation of subtotal in cart page - #4145 by @korycins
=======
- Change input style and improve Storybook stories - #4115 by @dominik-zeglen
- Separated the legacy middleware from the GQL API middleware - #4102 by @NyanKiyoshi
- Add navigation section - #4012 by @dominik-zeglen
- Order Events containing order lines or fulfillment lines now return the line object in the GraphQL API - #4114 by @NyanKiyoshi
- Migrate deprecated fields in Dashboard 2.0 - #4121 by @benekex2
- Implement customer events - #4094 by @NyanKiyoshi
- Fix draftail options and icons - #4132 by @benekex2
- Add multiple select checkbox - #4133 by @benekex2
- Add support for Google Cloud Storage - #4127 by @chetabahana
>>>>>>> 2c4f8209

## 2.6.0

### API

- Add unified filtering interface in resolvers - #3952, #4078 by @korycins
- Add mutations for bulk actions - #3935, #3954, #3967, #3969, #3970 by @akjanik
- Add mutation for reordering menu items - #3958 by @NyanKiyoshi
- Optimize queries for single nodes - #3968 @NyanKiyoshi
- Refactor error handling in mutations #3891 by @maarcingebala & @akjanik
- Specify mutation permissions through Meta classes - #3980 by @NyanKiyoshi
- Unify pricing access in products and variants - #3948 by @NyanKiyoshi
- Use only_fields instead of exclude_fields in type definitions - #3940 by @michaljelonek
- Prefetch collections when getting sales of a bunch of products - #3961 by @NyanKiyoshi
- Remove unnecessary dedents from GraphQL schema so new Playground can work - #4045 by @salwator
- Restrict resolving payment by ID - #4009 @NyanKiyoshi
- Require `checkoutId` for updating checkout's shipping and billing address - #4074 by @jxltom
- Handle errors in `TokenVerify` mutation - #3981 by @fowczarek
- Unify argument names in types and resolvers - #3942 by @NyanKiyoshi

### Core

- Use Black as the default code formatting tool - #3852 by @krzysztofwolski and @NyanKiyoshi
- Dropped Python 3.5 support - #4028 by @korycins
- Rename Cart to Checkout - #3963 by @michaljelonek
- Use data classes to exchange data with payment gateways - #4028 by @korycins
- Refactor order events - #4018 by @NyanKiyoshi

### Dashboard 2.0

- Add bulk actions - #3955 by @dominik-zeglen
- Add user avatar management - #4030 by @benekex2
- Add navigation drawer support on mobile devices - #3839 by @benekex2
- Fix rendering validation errors in product form - #4024 by @benekex2
- Move dialog windows to query string rather than router paths - #3953 by @dominik-zeglen
- Update order events types - #4089 by @jxltom
- Code cleanup by replacing render props with react hooks - #4010 by @dominik-zeglen

### Other notable changes

- Add setting to enable Django Debug Toolbar - #3983 by @koradon
- Use newest GraphQL Playground - #3971 by @salwator
- Ensure adding to quantities in the checkout is respecting the limits - #4005 by @NyanKiyoshi
- Fix country area choices - #4008 by @fowczarek
- Fix price_range_as_dict function - #3999 by @zodiacfireworks
- Fix the product listing not showing in the voucher when there were products selected - #4062 by @NyanKiyoshi
- Fix crash in Dashboard 1.0 when updating an order address's phone number - #4061 by @NyanKiyoshi
- Reduce the time of tests execution by using dummy password hasher - #4083 by @korycins
- Set up explicit **hash** function - #3979 by @akjanik
- Unit tests use none as media root - #3975 by @korycins
- Update file field styles with materializecss template filter - #3998 by @zodiacfireworks
- New translations:
  - Albanian
  - Colombian Spanish
  - Lithuanian

## 2.5.0

### API

- Add query to fetch draft orders - #3809 by @michaljelonek
- Add bulk delete mutations - #3838 by @michaljelonek
- Add `languageCode` enum to API - #3819 by @michaljelonek, #3854 by @jxltom
- Duplicate address instances in checkout mutations - #3866 by @pawelzar
- Restrict access to `orders` query for unauthorized users - #3861 by @pawelzar
- Support setting address as default in address mutations - #3787 by @jxltom
- Fix phone number validation in GraphQL when country prefix not given - #3905 by @patrys
- Report pretty stack traces in DEBUG mode - #3918 by @patrys

### Core

- Drop support for Django 2.1 and Django 1.11 (previous LTS) - #3929 by @patrys
- Fulfillment of digital products - #3868 by @korycins
- Introduce avatars for staff accounts - #3878 by @pawelzar
- Refactor the account avatars path from a relative to absolute - #3938 by @NyanKiyoshi

### Dashboard 2.0

- Add translations section - #3884 by @dominik-zeglen
- Add light/dark theme - #3856 by @dominik-zeglen
- Add customer's address book view - #3826 by @dominik-zeglen
- Add "Add variant" button on the variant details page = #3914 by @dominik-zeglen
- Add back arrows in "Configure" subsections - #3917 by @dominik-zeglen
- Display avatars in staff views - #3922 by @dominik-zeglen
- Prevent user from changing his own status and permissions - #3922 by @dominik-zeglen
- Fix crashing product create view - #3837, #3910 by @dominik-zeglen
- Fix layout in staff members details page - #3857 by @dominik-zeglen
- Fix unfocusing rich text editor - #3902 by @dominik-zeglen
- Improve accessibility - #3856 by @dominik-zeglen

### Other notable changes

- Improve user and staff management in dashboard 1.0 - #3781 by @jxltom
- Fix default product tax rate in Dashboard 1.0 - #3880 by @pawelzar
- Fix logo in docs - #3928 by @michaljelonek
- Fix name of logo file - #3867 by @jxltom
- Fix variants for juices in example data - #3926 by @michaljelonek
- Fix alignment of the cart dropdown on new bootstrap version - #3937 by @NyanKiyoshi
- Refactor the account avatars path from a relative to absolute - #3938 by @NyanKiyoshi
- New translations:
  - Armenian
  - Portuguese
  - Swahili
  - Thai

## 2.4.0

### API

- Add model translations support in GraphQL API - #3789 by @michaljelonek
- Add mutations to manage addresses for authenticated customers - #3772 by @Kwaidan00, @maarcingebala
- Add mutation to apply vouchers in checkout - #3739 by @Kwaidan00
- Add thumbnail field to `OrderLine` type - #3737 by @michaljelonek
- Add a query to fetch order by token - #3740 by @michaljelonek
- Add city choices and city area type to address validator API - #3788 by @jxltom
- Fix access to unpublished objects in API - #3724 by @Kwaidan00
- Fix bug where errors are not returned when creating fulfillment with a non-existent order line - #3777 by @jxltom
- Fix `productCreate` mutation when no product type was provided - #3804 by @michaljelonek
- Enable database search in products query - #3736 by @michaljelonek
- Use authenticated user's email as default email in creating checkout - #3726 by @jxltom
- Generate voucher code if it wasn't provided in mutation - #3717 by @Kwaidan00
- Improve limitation of vouchers by country - #3707 by @michaljelonek
- Only include canceled fulfillments for staff in fulfillment API - #3778 by @jxltom
- Support setting address as when creating customer address #3782 by @jxltom
- Fix generating slug from title - #3816 by @maarcingebala
- Add `variant` field to `OrderLine` type - #3820 by @maarcingebala

### Core

- Add JSON fields to store rich-text content - #3756 by @michaljelonek
- Add function to recalculate total order weight - #3755 by @Kwaidan00, @maarcingebala
- Unify cart creation logic in API and Django views - #3761, #3790 by @maarcingebala
- Unify payment creation logic in API and Django views - #3715 by @maarcingebala
- Support partially charged and refunded payments - #3735 by @jxltom
- Support partial fulfillment of ordered items - #3754 by @jxltom
- Fix applying discounts when a sale has no end date - #3595 by @cprinos

### Dashboard 2.0

- Add "Discounts" section - #3654 by @dominik-zeglen
- Add "Pages" section; introduce Draftail WYSIWYG editor - #3751 by @dominik-zeglen
- Add "Shipping Methods" section - #3770 by @dominik-zeglen
- Add support for date and datetime components - #3708 by @dominik-zeglen
- Restyle app layout - #3811 by @dominik-zeglen

### Other notable changes

- Unify model field names related to models' public access - `publication_date` and `is_published` - #3706 by @michaljelonek
- Improve filter orders by payment status - #3749 @jxltom
- Refactor translations in emails - #3701 by @Kwaidan00
- Use exact image versions in docker-compose - #3742 by @ashishnitinpatil
- Sort order payment and history in descending order - #3747 by @jxltom
- Disable style-loader in dev mode - #3720 by @jxltom
- Add ordering to shipping method - #3806 by @michaljelonek
- Add missing type definition for dashboard 2.0 - #3776 by @jxltom
- Add header and footer for checkout success pages #3752 by @jxltom
- Add instructions for using local assets in Docker - #3723 by @michaljelonek
- Update S3 deployment documentation to include CORS configuration note - #3743 by @NyanKiyoshi
- Fix missing migrations for is_published field of product and page model - #3757 by @jxltom
- Fix problem with l10n in Braintree payment gateway template - #3691 by @Kwaidan00
- Fix bug where payment is not filtered from active ones when creating payment - #3732 by @jxltom
- Fix incorrect cart badge location - #3786 by @jxltom
- Fix storefront styles after bootstrap is updated to 4.3.1 - #3753 by @jxltom
- Fix logo size in different browser and devices with different sizes - #3722 by @jxltom
- Rename dumpdata file `db.json` to `populatedb_data.json` - #3810 by @maarcingebala
- Prefetch collections for product availability - #3813 by @michaljelonek
- Bump django-graphql-jwt - #3814 by @michaljelonek
- Fix generating slug from title - #3816 by @maarcingebala
- New translations:
  - Estonian
  - Indonesian

## 2.3.1

- Fix access to private variant fields in API - #3773 by maarcingebala
- Limit access of quantity and allocated quantity to staff in GraphQL API #3780 by @jxltom

## 2.3.0

### API

- Return user's last checkout in the `User` type - #3578 by @fowczarek
- Automatically assign checkout to the logged in user - #3587 by @fowczarek
- Expose `chargeTaxesOnShipping` field in the `Shop` type - #3603 by @fowczarek
- Expose list of enabled payment gateways - #3639 by @fowczarek
- Validate uploaded files in a unified way - #3633 by @fowczarek
- Add mutation to trigger fetching tax rates - #3622 by @fowczarek
- Use USERNAME_FIELD instead of hard-code email field when resolving user - #3577 by @jxltom
- Require variant and quantity fields in `CheckoutLineInput` type - #3592 by @jxltom
- Preserve order of nodes in `get_nodes_or_error` function - #3632 by @jxltom
- Add list mutations for `Voucher` and `Sale` models - #3669 by @michaljelonek
- Use proper type for countries in `Voucher` type - #3664 by @michaljelonek
- Require email in when creating checkout in API - #3667 by @michaljelonek
- Unify returning errors in the `tokenCreate` mutation - #3666 by @michaljelonek
- Use `Date` field in Sale/Voucher inputs - #3672 by @michaljelonek
- Refactor checkout mutations - #3610 by @fowczarek
- Refactor `clean_instance`, so it does not returns errors anymore - #3597 by @akjanik
- Handle GraphqQL syntax errors - #3576 by @jxltom

### Core

- Refactor payments architecture - #3519 by @michaljelonek
- Improve Docker and `docker-compose` configuration - #3657 by @michaljelonek
- Allow setting payment status manually for dummy gateway in Storefront 1.0 - #3648 by @jxltom
- Infer default transaction kind from operation type - #3646 by @jxltom
- Get correct payment status for order without any payments - #3605 by @jxltom
- Add default ordering by `id` for `CartLine` model - #3593 by @jxltom
- Fix "set password" email sent to customer created in the dashboard - #3688 by @Kwaidan00

### Dashboard 2.0

- ️Add taxes section - #3622 by @dominik-zeglen
- Add drag'n'drop image upload - #3611 by @dominik-zeglen
- Unify grid handling - #3520 by @dominik-zeglen
- Add component generator - #3670 by @dominik-zeglen
- Throw Typescript errors while snapshotting - #3611 by @dominik-zeglen
- Simplify mutation's error checking - #3589 by @dominik-zeglen
- Fix order cancelling - #3624 by @dominik-zeglen
- Fix logo placement - #3602 by @dominik-zeglen

### Other notable changes

- Register Celery task for updating exchange rates - #3599 by @jxltom
- Fix handling different attributes with the same slug - #3626 by @jxltom
- Add missing migrations for tax rate choices - #3629 by @jxltom
- Fix `TypeError` on calling `get_client_token` - #3660 by @michaljelonek
- Make shipping required as default when creating product types - #3655 by @jxltom
- Display payment status on customer's account page in Storefront 1.0 - #3637 by @jxltom
- Make order fields sequence in Dashboard 1.0 same as in Dashboard 2.0 - #3606 by @jxltom
- Fix returning products for homepage for the currently viewing user - #3598 by @jxltom
- Allow filtering payments by status in Dashboard 1.0 - #3608 by @jxltom
- Fix typo in the definition of order status - #3649 by @jxltom
- Add margin for order notes section - #3650 by @jxltom
- Fix logo position - #3609, #3616 by @jxltom
- Storefront visual improvements - #3696 by @piotrgrundas
- Fix product list price filter - #3697 by @Kwaidan00
- Redirect to success page after successful payment - #3693 by @Kwaidan00

## 2.2.0

### API

- Use `PermissionEnum` as input parameter type for `permissions` field - #3434 by @maarcingebala
- Add "authorize" and "charge" mutations for payments - #3426 by @jxltom
- Add alt text to product thumbnails and background images of collections and categories - #3429 by @fowczarek
- Fix passing decimal arguments = #3457 by @fowczarek
- Allow sorting products by the update date - #3470 by @jxltom
- Validate and clear the shipping method in draft order mutations - #3472 by @fowczarek
- Change tax rate field to choice field - #3478 by @fowczarek
- Allow filtering attributes by collections - #3508 by @maarcingebala
- Resolve to `None` when empty object ID was passed as mutation argument - #3497 by @maarcingebala
- Change `errors` field type from [Error] to [Error!] - #3489 by @fowczarek
- Support creating default variant for product types that don't use multiple variants - #3505 by @fowczarek
- Validate SKU when creating a default variant - #3555 by @fowczarek
- Extract enums to separate files - #3523 by @maarcingebala

### Core

- Add Stripe payment gateway - #3408 by @jxltom
- Add `first_name` and `last_name` fields to the `User` model - #3101 by @fowczarek
- Improve several payment validations - #3418 by @jxltom
- Optimize payments related database queries - #3455 by @jxltom
- Add publication date to collections - #3369 by @k-brk
- Fix hard-coded site name in order PDFs - #3526 by @NyanKiyoshi
- Update favicons to the new style - #3483 by @dominik-zeglen
- Fix migrations for default currency - #3235 by @bykof
- Remove Elasticsearch from `docker-compose.yml` - #3482 by @maarcingebala
- Resort imports in tests - #3471 by @jxltom
- Fix the no shipping orders payment crash on Stripe - #3550 by @NyanKiyoshi
- Bump backend dependencies - #3557 by @maarcingebala. This PR removes security issue CVE-2019-3498 which was present in Django 2.1.4. Saleor however wasn't vulnerable to this issue as it doesn't use the affected `django.views.defaults.page_not_found()` view.
- Generate random data using the default currency - #3512 by @stephenmoloney
- New translations:
  - Catalan
  - Serbian

### Dashboard 2.0

- Restyle product selection dialogs - #3499 by @dominik-zeglen, @maarcingebala
- Fix minor visual bugs in Dashboard 2.0 - #3433 by @dominik-zeglen
- Display warning if order draft has missing data - #3431 by @dominik-zeglen
- Add description field to collections - #3435 by @dominik-zeglen
- Add query batching - #3443 by @dominik-zeglen
- Use autocomplete fields in country selection - #3443 by @dominik-zeglen
- Add alt text to categories and collections - #3461 by @dominik-zeglen
- Use first and last name of a customer or staff member in UI - #3247 by @Bonifacy1, @dominik-zeglen
- Show error page if an object was not found - #3463 by @dominik-zeglen
- Fix simple product's inventory data saving bug - #3474 by @dominik-zeglen
- Replace `thumbnailUrl` with `thumbnail { url }` - #3484 by @dominik-zeglen
- Change "Feature on Homepage" switch behavior - #3481 by @dominik-zeglen
- Expand payment section in order view - #3502 by @dominik-zeglen
- Change TypeScript loader to speed up the build process - #3545 by @patrys

### Bugfixes

- Do not show `Pay For Order` if order is partly paid since partial payment is not supported - #3398 by @jxltom
- Fix attribute filters in the products category view - #3535 by @fowczarek
- Fix storybook dependencies conflict - #3544 by @dominik-zeglen

## 2.1.0

### API

- Change selected connection fields to lists - #3307 by @fowczarek
- Require pagination in connections - #3352 by @maarcingebala
- Replace Graphene view with a custom one - #3263 by @patrys
- Change `sortBy` parameter to use enum type - #3345 by @fowczarek
- Add `me` query to fetch data of a logged-in user - #3202, #3316 by @fowczarek
- Add `canFinalize` field to the Order type - #3356 by @fowczarek
- Extract resolvers and mutations to separate files - #3248 by @fowczarek
- Add VAT tax rates field to country - #3392 by @michaljelonek
- Allow creating orders without users - #3396 by @fowczarek

### Core

- Add Razorpay payment gatway - #3205 by @NyanKiyoshi
- Use standard tax rate as a default tax rate value - #3340 by @fowczarek
- Add description field to the Collection model - #3275 by @fowczarek
- Enforce the POST method on VAT rates fetching - #3337 by @NyanKiyoshi
- Generate thumbnails for category/collection background images - #3270 by @NyanKiyoshi
- Add warm-up support in product image creation mutation - #3276 by @NyanKiyoshi
- Fix error in the `populatedb` script when running it not from the project root - #3272 by @NyanKiyoshi
- Make Webpack rebuilds fast - #3290 by @patrys
- Skip installing Chromium to make deployment faster - #3227 by @jxltom
- Add default test runner - #3258 by @jxltom
- Add Transifex client to Pipfile - #3321 by @jxltom
- Remove additional pytest arguments in tox - #3338 by @jxltom
- Remove test warnings - #3339 by @jxltom
- Remove runtime warning when product has discount - #3310 by @jxltom
- Remove `django-graphene-jwt` warnings - #3228 by @jxltom
- Disable deprecated warnings - #3229 by @jxltom
- Add `AWS_S3_ENDPOINT_URL` setting to support DigitalOcean spaces. - #3281 by @hairychris
- Add `.gitattributes` file to hide diffs for generated files on Github - #3055 by @NyanKiyoshi
- Add database sequence reset to `populatedb` - #3406 by @michaljelonek
- Get authorized amount from succeeded auth transactions - #3417 by @jxltom
- Resort imports by `isort` - #3412 by @jxltom

### Dashboard 2.0

- Add confirmation modal when leaving view with unsaved changes - #3375 by @dominik-zeglen
- Add dialog loading and error states - #3359 by @dominik-zeglen
- Split paths and urls - #3350 by @dominik-zeglen
- Derive state from props in forms - #3360 by @dominik-zeglen
- Apply debounce to autocomplete fields - #3351 by @dominik-zeglen
- Use Apollo signatures - #3353 by @dominik-zeglen
- Add order note field in the order details view - #3346 by @dominik-zeglen
- Add app-wide progress bar - #3312 by @dominik-zeglen
- Ensure that all queries are built on top of TypedQuery - #3309 by @dominik-zeglen
- Close modal windows automatically - #3296 by @dominik-zeglen
- Move URLs to separate files - #3295 by @dominik-zeglen
- Add basic filters for products and orders list - #3237 by @Bonifacy1
- Fetch default currency from API - #3280 by @dominik-zeglen
- Add `displayName` property to components - #3238 by @Bonifacy1
- Add window titles - #3279 by @dominik-zeglen
- Add paginator component - #3265 by @dominik-zeglen
- Update Material UI to 3.6 - #3387 by @patrys
- Upgrade React, Apollo, Webpack and Babel - #3393 by @patrys
- Add pagination for required connections - #3411 by @dominik-zeglen

### Bugfixes

- Fix language codes - #3311 by @jxltom
- Fix resolving empty attributes list - #3293 by @maarcingebala
- Fix range filters not being applied - #3385 by @michaljelonek
- Remove timeout for updating image height - #3344 by @jxltom
- Return error if checkout was not found - #3289 by @maarcingebala
- Solve an auto-resize conflict between Materialize and medium-editor - #3367 by @adonig
- Fix calls to `ngettext_lazy` - #3380 by @patrys
- Filter preauthorized order from succeeded transactions - #3399 by @jxltom
- Fix incorrect country code in fixtures - #3349 by @bingimar
- Fix updating background image of a collection - #3362 by @fowczarek & @dominik-zeglen

### Docs

- Document settings related to generating thumbnails on demand - #3329 by @NyanKiyoshi
- Improve documentation for Heroku deployment - #3170 by @raybesiga
- Update documentation on Docker deployment - #3326 by @jxltom
- Document payment gateway configuration - #3376 by @NyanKiyoshi

## 2.0.0

### API

- Add mutation to delete a customer; add `isActive` field in `customerUpdate` mutation - #3177 by @maarcingebala
- Add mutations to manage authorization keys - #3082 by @maarcingebala
- Add queries for dashboard homepage - #3146 by @maarcingebala
- Allows user to unset homepage collection - #3140 by @oldPadavan
- Use enums as permission codes - #3095 by @the-bionic
- Return absolute image URLs - #3182 by @maarcingebala
- Add `backgroundImage` field to `CategoryInput` - #3153 by @oldPadavan
- Add `dateJoined` and `lastLogin` fields in `User` type - #3169 by @maarcingebala
- Separate `parent` input field from `CategoryInput` - #3150 by @akjanik
- Remove duplicated field in Order type - #3180 by @maarcingebala
- Handle empty `backgroundImage` field in API - #3159 by @maarcingebala
- Generate name-based slug in collection mutations - #3145 by @akjanik
- Remove products field from `collectionUpdate` mutation - #3141 by @oldPadavan
- Change `items` field in `Menu` type from connection to list - #3032 by @oldPadavan
- Make `Meta.description` required in `BaseMutation` - #3034 by @oldPadavan
- Apply `textwrap.dedent` to GraphQL descriptions - #3167 by @fowczarek

### Dashboard 2.0

- Add collection management - #3135 by @dominik-zeglen
- Add customer management - #3176 by @dominik-zeglen
- Add homepage view - #3155, #3178 by @Bonifacy1 and @dominik-zeglen
- Add product type management - #3052 by @dominik-zeglen
- Add site settings management - #3071 by @dominik-zeglen
- Escape node IDs in URLs - #3115 by @dominik-zeglen
- Restyle categories section - #3072 by @Bonifacy1

### Other

- Change relation between `ProductType` and `Attribute` models - #3097 by @maarcingebala
- Remove `quantity-allocated` generation in `populatedb` script - #3084 by @MartinSeibert
- Handle `Money` serialization - #3131 by @Pacu2
- Do not collect unnecessary static files - #3050 by @jxltom
- Remove host mounted volume in `docker-compose` - #3091 by @tiangolo
- Remove custom services names in `docker-compose` - #3092 by @tiangolo
- Replace COUNTRIES with countries.countries - #3079 by @neeraj1909
- Installing dev packages in docker since tests are needed - #3078 by @jxltom
- Remove comparing string in address-form-panel template - #3074 by @tomcio1205
- Move updating variant names to a Celery task - #3189 by @fowczarek

### Bugfixes

- Fix typo in `clean_input` method - #3100 by @the-bionic
- Fix typo in `ShippingMethod` model - #3099 by @the-bionic
- Remove duplicated variable declaration - #3094 by @the-bionic

### Docs

- Add createdb note to getting started for Windows - #3106 by @ajostergaard
- Update docs on pipenv - #3045 by @jxltom<|MERGE_RESOLUTION|>--- conflicted
+++ resolved
@@ -8,9 +8,6 @@
 - Merge authorize with capture - #4098 by @korycins, @NyanKiyoshi
 - Fix GATEWAYS_ENUM to always contain all implemented payment gateways - #4108 by @koradon
 - Fix translation discard button - #4109 by @benekex2
-<<<<<<< HEAD
-- Fix wrong calculation of subtotal in cart page - #4145 by @korycins
-=======
 - Change input style and improve Storybook stories - #4115 by @dominik-zeglen
 - Separated the legacy middleware from the GQL API middleware - #4102 by @NyanKiyoshi
 - Add navigation section - #4012 by @dominik-zeglen
@@ -20,7 +17,7 @@
 - Fix draftail options and icons - #4132 by @benekex2
 - Add multiple select checkbox - #4133 by @benekex2
 - Add support for Google Cloud Storage - #4127 by @chetabahana
->>>>>>> 2c4f8209
+- Fix wrong calculation of subtotal in cart page - #4145 by @korycins
 
 ## 2.6.0
 
