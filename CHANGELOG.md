# Changelog

All notable, unreleased changes to this project will be documented in this file. For the released changes, please visit the [Releases](https://github.com/mirumee/saleor/releases) page.

# 3.1.0 [Unreleased]

## Breaking

- Do no allow using `id` for updating checkout and order metadata - #8906 by @IKarbowiak
  - Use `token` instead

## Other

- Extend app by `AppExtension` - #7701 by @korycins
- Make SKU an optional field on `ProductVariant` - #7633 by @rafalp
- Deprecate interface field `PaymentData.reuse_source` - #7988 by @mateuszgrzyb
- Add ExternalNotificationTrigger mutation - #7821 by @mstrumeck
- Add Click&Collect feature - #7673 by @kuchichan
- Add fulfillment confirmation - #7675 by @tomaszszymanski129
- Introduce swatch attributes - #7261 by @IKarbowiak
- Introduce gift card feature - #7827 by @IKarbowiak, @tomaszszymanski129
- Deprecate `setup_future_usage` from `checkoutComplete.paymentData` input - will be removed in Saleor 4.0 - #7994 by @mateuszgrzyb
- Possibility to pass metadata in input of `checkoutPaymentCreate` - #8076 by @mateuszgrzyb
- Fix shipping address issue in `availableCollectionPoints` resolver for checkout - #8143 by @kuchichan
- Improve draft orders and orders webhooks by @jakubkuc
- Fix cursor-based pagination in products search - #8011 by @rafalp
- Extend `accountRegister` mutation to consume first & last name - #8184 by @piotrgrundas
- Introduce sales / vouchers per product variant - #8064 by @kuchichan
- Introduce sales webhooks - #8157 @kuchichan
- Batch loads in queries for Apollo Federation - #8273 by @rafalp
- Add webhooks for stock changes: `PRODUCT_VARIANT_OUT_OF_STOCK` and `PRODUCT_VARIANT_BACK_IN_STOCK` - #7590 by @mstrumeck
- Reserve stocks for checkouts - #7589 by @rafalp
- Add `variant_selection` to `ProductAttributeAssign` operations - #8235 by @kuchichan
- Add query complexity limit to GraphQL API - #8526 by rafalp
- Add `quantity_limit_per_customer` field to ProductVariant #8405 by @kuchichan
- Add API for webhook payloads and deliveries - #8227 by @jakubkuc
- Optimize products stock availability filter - #8809 by @fowczarek
- Refactor attributes validation - #8905 by @IKarbowiak
  - in create mutations: require all required attributes
  - in update mutations: do not require providing any attributes; when any attribute is given, validate provided values.
- Fix crash when querying external shipping methods `translation` field - #8971 by @rafalp
- Add `COLLECTION_CREATED`, `COLLECTION_UPDATED`, `COLLECTION_DELETED` events and webhooks - #8974 by @rafalp
- Fix crash when too long translation strings were passed to `translate` mutations - #8942 by rafalp
- Make collections names non-unique - #8986 by @rafalp
- Add validation of unavailable products in the checkout. Mutations: `CheckoutShippingMethodUpdate`,
  `CheckoutAddPromoCode`, `CheckoutPaymentCreate` will raise a ValidationError when product in the checkout is
  unavailable - #8978 by @IKarbowiak
- Change metadata mutations to use token for order and checkout as identifier - #8426 by @IKarbowiak
  - After changes, using the order `id` for changing order metadata is deprecated
- Add `withChoices` flag for Attribute type - #7733 by @dexon44
<<<<<<< HEAD
=======
`CheckoutAddPromoCode`, `CheckoutPaymentCreate` will raise a ValidationError when product in the checkout is
unavailable - #8978 by @IKarbowiak
- Fix crash when Avalara plugin was used together with Webhooks plugin for shipping methods - #9121 by @rafalp
>>>>>>> 7b97a792


# 3.0.0

### Breaking changes

#### Behavior

- Add multichannel - #6242 by @fowczarek @d-wysocki
- Add email interface as a plugin - #6301 by @korycins
- Add unconfirmed order editing - #6829 by @tomaszszymanski129
  - Removed mutations for draft order lines manipulation: `draftOrderLinesCreate`, `draftOrderLineDelete`, `draftOrderLineUpdate`
  - Added instead: `orderLinesCreate`, `orderLineDelete`, `orderLineUpdate` mutations instead.
  - Order events enums `DRAFT_ADDED_PRODUCTS` and `DRAFT_REMOVED_PRODUCTS` are now `ADDED_PRODUCTS` and `REMOVED_PRODUCTS`
- Remove resolving users location from GeoIP; drop `PaymentInput.billingAddress` input field - #6784 by @maarcingebala
- Always create new checkout in `checkoutCreate` mutation - #7318 by @IKarbowiak
  - deprecate `created` return field on `checkoutCreate` mutation
- Return empty values list for attribute without choices - #7394 by @fowczarek
  - `values` for attributes without choices from now are empty list.
  - attributes with choices - `DROPDOWN` and `MULTISELECT`
  - attributes without choices - `FILE`, `REFERENCE`, `NUMERIC` and `RICH_TEXT`
- Unify checkout identifier in checkout mutations and queries - #7511 by @IKarbowiak
- Propagate sale and voucher discounts over specific lines - #8793 by @korycins
  - Use a new interface for response received from plugins/pluginManager. Methods `calculate_checkout_line_unit_price`
    and `calculate_checkout_line_total` returns `TaxedPricesData` instead of `TaxedMoney`.
- Attach sale discount info to the line when adding variant to order - #8821 by @IKarbowiak
  - Use a new interface for the response received from plugins/pluginManager.
    Methods `calculate_order_line_unit` and `calculate_order_line_total` returns
    `OrderTaxedPricesData` instead of `TaxedMoney`.
  - Rename checkout interfaces: `CheckoutTaxedPricesData` instead of `TaxedPricesData`
    and `CheckoutPricesData` instead of `PricesData`
- Sign JWT tokens with RS256 instead of HS256 - #7990 by @korycins

#### GraphQL Schema

- Drop deprecated meta mutations - #6422 by @maarcingebala
- Drop deprecated service accounts and webhooks API - #6431 by @maarcingebala
- Drop deprecated fields from the `ProductVariant` type: `quantity`, `quantityAllocated`, `stockQuantity`, `isAvailable` - #6436 by @maarcingebala
- Drop authorization keys API - #6631 by @maarcingebala
- Drop `type` field from `AttributeValue` type - #6710 by @IKarbowiak
- Drop deprecated `taxRate` field from `ProductType` - #6795 by @d-wysocki
- Drop deprecated queries and mutations - #7199 by @IKarbowiak
  - drop `url` field from `Category` type
  - drop `url` field from `Category` type
  - drop `url` field from `Product` type
  - drop `localized` fild from `Money` type
  - drop `permissions` field from `User` type
  - drop `navigation` field from `Shop` type
  - drop `isActive` from `AppInput`
  - drop `value` from `AttributeInput`
  - drop `customerId` from `checkoutCustomerAttach`
  - drop `stockAvailability` argument from `products` query
  - drop `created` and `status` arguments from `orders` query
  - drop `created` argument from `draftOrders` query
  - drop `productType` from `ProductFilter`
  - deprecate specific error fields `<TypeName>Errors`, typed `errors` fields and remove deprecation
- Drop top-level `checkoutLine` query from the schema with related resolver, use `checkout` query instead - #7623 by @dexon44
- Change error class in `CollectionBulkDelete` to `CollectionErrors` - #7061 by @d-wysocki
- Make quantity field on `StockInput` required - #7082 by @IKarbowiak
- Add description to shipping method - #7116 by @IKarbowiak
  - `ShippingMethod` was extended with `description` field.
  - `ShippingPriceInput` was extended with `description` field
  - Extended `shippingPriceUpdate`, `shippingPriceCreate` mutation to add/edit description
  - Input field in `shippingPriceTranslate` changed to `ShippingPriceTranslationInput`

#### Saleor Apps

- Drop `CHECKOUT_QUANTITY_CHANGED` webhook - #6797 by @d-wysocki
- Change the payload of the order webhook to handle discounts list - #6874 by @korycins:
  - added fields: `Order.discounts`, `OrderLine.unit_discount_amount`, `OrderLine.unit_discount_type`, `OrderLine.unit_discount_reason`,
  - removed fields: `Order.discount_amount`, `Order.discount_name`, `Order.translated_discount_name`
- Remove triggering a webhook event `PRODUCT_UPDATED` when calling `ProductVariantCreate` mutation. Use `PRODUCT_VARIANT_CREATED` instead - #6963 by @piotrgrundas
- Make `order` property of invoice webhook payload contain order instead of order lines - #7081 by @pdblaszczyk
  - Affected webhook events: `INVOICE_REQUESTED`, `INVOICE_SENT`, `INVOICE_DELETED`

#### Plugins

- Drop `apply_taxes_to_shipping_price_range` plugin hook - #6746 by @maarcingebala
- Refactor listing payment gateways - #7050 by @maarcingebala:
  - Breaking changes in plugin methods: removed `get_payment_gateway` and `get_payment_gateway_for_checkout`; instead `get_payment_gateways` was added.
- Improve checkout performance - introduce `CheckoutInfo` data class - #6958 by @IKarbowiak;
  - Introduced changes in plugin methods definitions in the following methods, the `checkout` parameter changed to `checkout_info`:
    - `calculate_checkout_total`
    - `calculate_checkout_subtotal`
    - `calculate_checkout_shipping`
    - `get_checkout_shipping_tax_rate`
    - `calculate_checkout_line_total`
    - `calculate_checkout_line_unit_price`
    - `get_checkout_line_tax_rate`
    - `preprocess_order_creation`
  - `preprocess_order_creation` was extend with `lines_info` parameter
- Fix Avalara caching - #7036 by @fowczarek:
  - Introduced changes in plugin methods definitions:
    - `calculate_checkout_line_total` was extended with `lines` parameter
    - `calculate_checkout_line_unit_price` was extended with `lines` parameter
    - `get_checkout_line_tax_rate` was extended with `lines` parameter
  - To get proper taxes we should always send the whole checkout to Avalara.
- Extend plugins manager to configure plugins for each plugins - #7198 by @korycins:
  - Introduce changes in API:
    - `paymentInitialize` - add `channel` parameter. Optional when only one channel exists.
    - `pluginUpdate` - add `channel` parameter.
    - `availablePaymentGateways` - add `channel` parameter.
    - `storedPaymentSources` - add `channel` parameter.
    - `requestPasswordReset` - add `channel` parameter.
    - `requestEmailChange` - add `channel` parameter.
    - `confirmEmailChange` - add `channel` parameter.
    - `accountRequestDeletion` - add `channel` parameter.
    - change structure of type `Plugin`:
      - add `globalConfiguration` field for storing configuration when a plugin is globally configured
      - add `channelConfigurations` field for storing plugin configuration for each channel
      - removed `configuration` field, use `globalConfiguration` and `channelConfigurations` instead
    - change structure of input `PluginFilterInput`:
      - add `statusInChannels` field
      - add `type` field
      - removed `active` field. Use `statusInChannels` instead
  - Change plugin webhook endpoint - #7332 by @korycins.
    - Use /plugins/channel/<channel_slug>/<plugin_id> for plugins with channel configuration
    - Use /plugins/global/<plugin_id> for plugins with global configuration
    - Remove /plugin/<plugin_id> endpoint
- Fix doubling price in checkout for products without tax - #7056 by @IKarbowiak:
  - Introduce changes in plugins method:
    - `calculate_checkout_subtotal` has been dropped from plugins;
    - for correct subtotal calculation, `calculate_checkout_line_total` must be set (manager method for calculating checkout subtotal uses `calculate_checkout_line_total` method)
- Deprecated Stripe plugin - will be removed in Saleor 4.0
  - rename `StripeGatewayPlugin` to `DeprecatedStripeGatewayPlugin`.
  - introduce new `StripeGatewayPlugin` plugin.

### Other changes

#### Features

- Migrate from Draft.js to Editor.js format - #6430, #6456 by @IKarbowiak
- Allow using `Bearer` as an authorization prefix - #6996 by @korycins
- Add product rating - #6284 by @korycins
- Add order confirmation - #6498 by @tomaszszymanski12
- Extend Vatlayer functionalities - #7101 by @korycins:
  - Allow users to enter a list of exceptions (country ISO codes) that will use the source country rather than the destination country for tax purposes.
  - Allow users to enter a list of countries for which no VAT will be added.
- Extend order with origin and original order values - #7326 by @IKarbowiak
- Allow impersonating user by an app/staff - #7754 by @korycins:
  - Add `customerId` to `checkoutCustomerAttach` mutation
  - Add new permission `IMPERSONATE_USER`
- Add possibility to apply a discount to order/order line with status `DRAFT` - #6930 by @korycins
- Implement database read replicas - #8516, #8751 by @fowczarek
- Propagate sale and voucher discounts over specific lines - #8793 by @korycins
  - The created order lines from checkout will now have fulfilled all undiscounted fields with a default price value
    (without any discounts).
  - Order line will now include a voucher discount (in the case when the voucher is for specific products or have a
    flag apply_once_per_order). In that case, `Order.discounts` will not have a relation to `OrderDiscount` object.
  - Webhook payload for `OrderLine` will now include two new fields, `sale_id` (graphql ID of applied sale) and
    `voucher_code` (code of the valid voucher applied to this line).
  - When any sale or voucher discount was applied, `line.discount_reason` will be fulfilled.
  - New interface for handling more data for prices: `PricesData` and `TaxedPricesData` used in checkout calculations
    and in plugins/pluginManager.
- Attach sale discount info to the line when adding variant to order - #8821 by @IKarbowiak
  - Rename checkout interfaces: `CheckoutTaxedPricesData` instead of `TaxedPricesData`
    and `CheckoutPricesData` instead of `PricesData`
  - New interface for handling more data for prices: `OrderTaxedPricesData` used in plugins/pluginManager.
- Add uploading video URLs to product gallery - #6838 by @GrzegorzDerdak
- Add generic `FileUpload` mutation - #6470 by @IKarbowiak

#### Metadata
- Allow passing metadata to `accountRegister` mutation - #7152 by @piotrgrundas
- Copy metadata fields when creating reissue - #7358 by @IKarbowiak
- Add metadata to shipping zones and shipping methods - #6340 by @maarcingebala
- Add metadata to menu and menu item - #6648 by @tomaszszymanski129
- Add metadata to warehouse - #6727 by @d-wysocki
- Added support for querying objects by metadata fields - #6683 by @LeOndaz, #7421 by @korycins
- Change metadata mutations to use token for order and checkout as an identifier - #8542 by @IKarbowiak
  - After changes, using the order `id` for changing order metadata is deprecated

#### Attributes
- Add rich text attribute input - #7059 by @piotrgrundas
- Support setting value for AttributeValue mutations - #7037 by @piotrgrundas
- Add boolean attributes - #7454 by @piotrgrundas
- Add date & date time attributes - #7500 by @piotrgrundas
- Add file attributes - #6568 by @IKarbowiak
- Add page reference attributes - #6624 by @IKarbowiak
- Add product reference attributes - #6711 by @IKarbowiak
- Add numeric attributes - #6790 by @IKarbowiak
- Add `withChoices` flag for Attribute type - #7733 by @CossackDex
- Return empty results when filtering by non-existing attribute - #7025 by @maarcingebala
- Add Page Types - #6261 by @IKarbowiak

#### Plugins
- Add interface for integrating the auth plugins - #6799 by @korycins
- Add Sendgrid plugin - #6793 by @korycins
- Trigger `checkout_updated` plugin method for checkout metadata mutations - #7392 by @maarcingebala

#### Saleor Apps
- Add synchronous payment webhooks - #7044 by @maarcingebala
- Add `CUSTOMER_UPDATED` webhook, add addresses field to customer `CUSTOMER_CREATED` webhook - #6898 by @piotrgrundas
- Add `PRODUCT_VARIANT_CREATED`, `PRODUCT_VARIANT_UPDATED`, `PRODUCT_VARIANT_DELETED` webhooks, fix attributes field for `PRODUCT_CREATED`, `PRODUCT_UPDATED` webhooks - #6963 by @piotrgrundas
- Trigger `PRODUCT_UPDATED` webhook for collections and categories mutations - #7051 by @d-wysocki
- Extend order webhook payload with fulfillment fields - #7364, #7347 by @korycins
  - fulfillments extended with:
    - `total_refund_amount`
    - `shipping_refund_amount`
    - `lines`
  - fulfillment lines extended with:
    - `total_price_net_amount`
    - `total_price_gross_amount`
    - `undiscounted_unit_price_net`
    - `undiscounted_unit_price_gross`
    - `unit_price_net`
- Extend order payload with undiscounted prices and add psp_reference to payment model - #7339 by @IKarbowiak
  - order payload extended with the following fields:
    - `undiscounted_total_net_amount`
    - `undiscounted_total_gross_amount`
    - `psp_reference` on `payment`
  - order lines extended with:
    - `undiscounted_unit_price_net_amount`
    - `undiscounted_unit_price_gross_amount`
    - `undiscounted_total_price_net_amount`
    - `undiscounted_total_price_gross_amount`
- Add `product_id`, `product_variant_id`, `attribute_id` and `page_id` when it is possible for `AttributeValue` translations webhook - #7783 by @fowczarek
- Add draft orders webhooks - #8102 by @jakubkuc
- Add page webhooks: `PAGE_CREATED`, `PAGE_UPDATED` and `PAGE_DELETED` - #6787 by @d-wysocki
- Add `PRODUCT_DELETED` webhook - #6794 by @d-wysocki
- Add `page_type_id` in translations webhook - #7825 by @fowczarek
- Fix failing account mutations for app - #7569 by @IKarbowiak
- Add app support for events - #7622 by @IKarbowiak
- Fix creating translations with app - #6804 by @krzysztofwolski
- Change the `app` query to return info about the currently authenticated app - #6928 by @d-wysocki
- Mark `X-` headers as deprecated and add headers without prefix. All deprecated headers will be removed in Saleor 4.0 - #8179 by @L3str4nge
  - X-Saleor-Event -> Saleor-Event
  - X-Saleor-Domain -> Saleor-Domain
  - X-Saleor-Signature -> Saleor-Signature
  - X-Saleor-HMAC-SHA256 -> Saleor-HMAC-SHA256

#### Other changes
- Add query contains only schema validation - #6827 by @fowczarek
- Add introspection caching - #6871 by @fowczarek
- Fix Sentry reporting - #6902 by @fowczarek
- Deprecate API fields `Order.discount`, `Order.discountName`, `Order.translatedDiscountName` - #6874 by @korycins
- Fix argument validation in page resolver - #6960 by @fowczarek
- Drop `data` field from checkout line model - #6961 by @fowczarek
- Fix `totalCount` on connection resolver without `first` or `last` - #6975 by @fowczarek
- Fix variant resolver on `DigitalContent` - #6983 by @fowczarek
- Fix resolver by id and slug for product and product variant - #6985 by @d-wysocki
- Add optional support for reporting resource limits via a stub field in `shop` - #6967 by @NyanKiyoshi
- Update checkout quantity when checkout lines are deleted - #7002 by @IKarbowiak
- Fix available shipping methods - return also weight methods without weight limits - #7021 by @IKarbowiak
- Validate discount value for percentage vouchers and sales - #7033 by @d-wysocki
- Add field `languageCode` to types: `AccountInput`, `AccountRegisterInput`, `CheckoutCreateInput`, `CustomerInput`, `Order`, `User`. Add field `languageCodeEnum` to `Order` type. Add new mutation `CheckoutLanguageCodeUpdate`. Deprecate field `Order.languageCode`. - #6609 by @korycins
- Extend `Transaction` type with gateway response and `Payment` type with filter - #7062 by @IKarbowiak
- Fix invalid tax rates for lines - #7058 by @IKarbowiak
- Allow seeing unconfirmed orders - #7072 by @IKarbowiak
- Raise `GraphQLError` when too big integer value is provided - #7076 by @IKarbowiak
- Do not update draft order addresses when user is changing - #7088 by @IKarbowiak
- Recalculate draft order when product/variant was deleted - #7085 by @d-wysocki
- Added validation for `DraftOrderCreate` with negative quantity line - #7085 by @d-wysocki
- Remove HTML tags from product `description_plaintext` - #7094 by @d-wysocki
- Fix failing product tasks when instances are removed - #7092 by @IKarbowiak
- Update GraphQL endpoint to only match exactly `/graphql/` without trailing characters - #7117 by @IKarbowiak
- Introduce `traced_resolver` decorator instead of Graphene middleware - #7159 by @tomaszszymanski129
- Fix failing export when exporting attribute without values - #7131 by @IKarbowiak
- Fix incorrect payment data for Klarna - #7150 by @IKarbowiak
- Drop deleted images from storage - #7129 by @IKarbowiak
- Fix export with empty assignment values - #7214 by @IKarbowiak
- Change exported file name - #7222 by @IKarbowiak
- Fix core sorting on related fields - #7195 by @tomaszszymanski129
- Use GraphQL IDs instead of database IDs in export - #7240 by @IKarbowiak
- Fix draft order tax mismatch - #7226 by @IKarbowiak
  - Introduce `calculate_order_line_total` plugin method
- Update core logging for better Celery tasks handling - #7251 by @tomaszszymanski129
- Raise `ValidationError` when refund cannot be performed - #7260 by @IKarbowiak
- Fix customer addresses missing after customer creation - #7327 by @tomaszszymanski129
- Fix invoice generation - #7376 by @tomaszszymanski129
- Allow defining only one field in translations - #7363 by @IKarbowiak
- Allow filtering pages by ids - #7393 by @IKarbowiak
- Fix validate `min_spent` on vouchers to use net or gross value depends on `settings.display_gross_prices` - #7408 by @d-wysocki
- Fix invoice generation - #7376 by tomaszszymanski129
- Add hash to uploading images #7453 by @IKarbowiak
- Add file format validation for uploaded images - #7447 by @IKarbowiak
- Fix attaching params for address form errors - #7485 by @IKarbowiak
- Update draft order validation - #7253 by @IKarbowiak
  - Extend Order type with errors: [OrderError!]! field
  - Create tasks for deleting order lines by deleting products or variants
- Fix doubled checkout total price for one line and zero shipping price - #7532 by @IKarbowiak
- Deprecate nested objects in `TranslatableContent` types - #7522 by @IKarbowiak
- Modify order of auth middleware calls - #7572 by @tomaszszymanski129
- Drop assigning cheapest shipping method in checkout - #7767 by @maarcingebala
- Deprecate `query` argument in `sales` and `vouchers` queries - #7806 by @maarcingebala
- Allow translating objects by translatable content ID - #7803 by @maarcingebala
- Configure a periodic task for removing empty allocations - #7885 by @fowczarek
- Fix missing transaction id in Braintree - #8110 by @fowczarek
- Fix GraphQL federation support - #7771 #8107 by @rafalp
- Fix cursor-based pagination in products search - #8011 #8211 by @rafalp
- Batch loads in queries for Apollo Federation - #8362 by @rafalp
- Add workaround for failing Avatax when line has price 0 - #8610 by @korycins
- Add option to set tax code for shipping in Avatax configuration view - #8596 by @korycins
- Fix Avalara tax fetching from cache - #8647 by @fowczarek
- Fix incorrect stock allocation - #8931 by @IKarbowiak
- Fix incorrect handling of unavailable products in checkout - #8978, #9119 by @IKarbowiak, @korycins
- Add draft orders webhooks - #8102 by @jakubkuc
- Handle `SameSite` cookie attribute in jwt refresh token middleware - #8209 by @jakubkuc
- Fix creating translations with app - #6804 by @krzysztofwolski
- Add possibility to provide external payment ID during the conversion draft order to order - #6320 by @korycins
- Add basic rating for `Products` - #6284 by @korycins
- Add metadata to shipping zones and shipping methods - #6340 by @maarcingebala
- Add Page Types - #6261 by @IKarbowiak
- Migrate draftjs content to editorjs format - #6430 by @IKarbowiak
- Add editorjs sanitizer - #6456 by @IKarbowiak
- Add generic FileUpload mutation - #6470 by @IKarbowiak
- Order confirmation backend - #6498 by @tomaszszymanski129
- Handle `SameSite` cookie attribute in JWT refresh token middleware - #8209 by @jakubkuc
- Add possibility to provide external payment ID during the conversion draft order to order - #6320 by @korycins9
- Fix password reset request - #6351 by @Manfred-Madelaine-pro, Ambroise and Pierre
- Refund products support - #6530 by @korycins
- Add possibility to exclude products from shipping method - #6506 by @korycins
- Add `Shop.availableShippingMethods` query - #6551 by @IKarbowiak
- Add delivery time to shipping method - #6564 by @IKarbowiak
- Shipping zone description - #6653 by @tomaszszymanski129
- Get tax rate from plugins - #6649 by @IKarbowiak
- Added support for querying user by email - #6632 @LeOndaz
- Add order shipping tax rate - #6678 by @IKarbowiak
- Deprecate field `descriptionJSON` from `Product`, `Category`, `Collection` and field `contentJSON` from `Page` - #6692 by @d-wysocki
- Fix products visibility - #6704 by @IKarbowiak
- Fix page `contentJson` field to return JSON - #6832 by @d-wysocki
- Add SearchRank to search product by name and description. New enum added to `ProductOrderField` - `RANK` - which returns results sorted by search rank - #6872 by @d-wysocki
- Allocate stocks for order lines in a bulk way - #6877 by @IKarbowiak
- Deallocate stocks for order lines in a bulk way - #6896 by @IKarbowiak
- Prevent negative available quantity - #6897 by @d-wysocki
- Add default sorting by rank for search products - #6936 by @d-wysocki
- Fix exporting product description to xlsx - #6959 by @IKarbowiak
- Add `Shop.version` field to query API version - #6980 by @maarcingebala
- Add new authorization header `Authorization-Bearer` - #6998 by @korycins
- Add field `paymentMethodType` to `Payment` object - #7073 by @korycins
- Unify Warehouse Address API - #7481 by @d-wysocki
  - deprecate `companyName` on `Warehouse` type
  - remove `companyName` on `WarehouseInput` type
  - remove `WarehouseAddressInput` on `WarehouseUpdateInput` and `WarehouseCreateInput`, and change it to `AddressInput`
- Fix passing incorrect customer email to payment gateways - #7486 by @korycins
- Add HTTP meta tag for Content-Security-Policy in GraphQL Playground - #7662 by @NyanKiyoshi
- Add additional validation for `from_global_id_or_error` function - #8780 by @CossackDex
# 2.11.1

- Add support for Apple Pay on the web - #6466 by @korycins

## 2.11.0

### Features

- Add products export - #5255 by @IKarbowiak
- Add external apps support - #5767 by @korycins
- Invoices backend - #5732 by @tomaszszymanski129
- Adyen drop-in integration - #5914 by @korycins, @IKarbowiak
- Add a callback view to plugins - #5884 by @korycins
- Support pushing webhook events to message queues - #5940 by @patrys, @korycins
- Send a confirmation email when the order is canceled or refunded - #6017
- No secure cookie in debug mode - #6082 by @patrys, @orzechdev
- Add searchable and available for purchase flags to product - #6060 by @IKarbowiak
- Add `TotalPrice` to `OrderLine` - #6068 @fowczarek
- Add `PRODUCT_UPDATED` webhook event - #6100 by @tomaszszymanski129
- Search orders by GraphQL payment ID - #6135 by @korycins
- Search orders by a custom key provided by payment gateway - #6135 by @korycins
- Add ability to set a default product variant - #6140 by @tomaszszymanski129
- Allow product variants to be sortable - #6138 by @tomaszszymanski129
- Allow fetching stocks for staff users only with `MANAGE_ORDERS` permissions - #6139 by @fowczarek
- Add filtering to `ProductVariants` query and option to fetch variant by SKU in `ProductVariant` query - #6190 by @fowczarek
- Add filtering by Product IDs to `products` query - #6224 by @GrzegorzDerdak
- Add `change_currency` command - #6016 by @maarcingebala
- Add dummy credit card payment - #5822 by @IKarbowiak
- Add custom implementation of UUID scalar - #5646 by @koradon
- Add `AppTokenVerify` mutation - #5716 by @korycins

### Breaking Changes

- Refactored JWT support. Requires handling of JWT token in the storefront (a case when the backend returns the exception about the invalid token). - #5734, #5816 by @korycins
- New logging setup will now output JSON logs in production mode for ease of feeding them into log collection systems like Logstash or CloudWatch Logs - #5699 by @patrys
- Deprecate `WebhookEventType.CHECKOUT_QUANTITY_CHANGED` - #5837 by @korycins
- Anonymize and update order and payment fields; drop `PaymentSecureConfirm` mutation, drop Payment type fields: `extraData`, `billingAddress`, `billingEmail`, drop `gatewayResponse` from `Transaction` type - #5926 by @IKarbowiak
- Switch the HTTP stack from WSGI to ASGI based on Uvicorn - #5960 by @patrys
- Add `MANAGE_PRODUCT_TYPES_AND_ATTRIBUTES` permission, which is now required to access all attributes and product types related mutations - #6219 by @IKarbowiak

### Fixes

- Fix payment fields in order payload for webhooks - #5862 by @korycins
- Fix specific product voucher in draft orders - #5727 by @fowczarek
- Explicit country assignment in default shipping zones - #5736 by @maarcingebala
- Drop `json_content` field from the `Menu` model - #5761 by @maarcingebala
- Strip warehouse name in mutations - #5766 by @koradon
- Add missing order events during checkout flow - #5684 by @koradon
- Update Google Merchant to get tax rate based by plugin manager - #5823 by @gabmartinez
- Allow unicode in slug fields - #5877 by @IKarbowiak
- Fix empty plugin object result after `PluginUpdate` mutation - #5968 by @gabmartinez
- Allow finishing checkout when price amount is 0 - #6064 by @IKarbowiak
- Fix incorrect tax calculation for Avatax - #6035 by @korycins
- Fix incorrect calculation of subtotal with active Avatax - #6035 by @korycins
- Fix incorrect assignment of tax code for Avatax - #6035 by @korycins
- Do not allow negative product price - #6091 by @IKarbowiak
- Handle None as attribute value - #6092 by @IKarbowiak
- Fix for calling `order_created` before the order was saved - #6095 by @korycins
- Update default decimal places - #6098 by @IKarbowiak
- Avoid assigning the same pictures twice to a variant - #6112 by @IKarbowiak
- Fix crashing system when Avalara is improperly configured - #6117 by @IKarbowiak
- Fix for failing finalising draft order - #6133 by @korycins
- Remove corresponding draft order lines when variant is removing - #6119 by @IKarbowiak
- Update required perms for apps management - #6173 by @IKarbowiak
- Raise an error for an empty key in metadata - #6176 by @IKarbowiak
- Add attributes to product error - #6181 by @IKarbowiak
- Allow to add product variant with 0 price to draft order - #6189 by @IKarbowiak
- Fix deleting product when default variant is deleted - #6186 by @IKarbowiak
- Fix get unpublished products, product variants and collection as app - #6194 by @fowczarek
- Set `OrderFulfillStockInput` fields as required - #6196 by @IKarbowiak
- Fix attribute filtering by categories and collections - #6214 by @fowczarek
- Fix `is_visible` when `publication_date` is today - #6225 by @korycins
- Fix filtering products by multiple attributes - #6215 by @GrzegorzDerdak
- Add attributes validation while creating/updating a product's variant - #6269 by @GrzegorzDerdak
- Add metadata to page model - #6292 by @dominik-zeglen
- Fix for unnecessary attributes validation while updating simple product - #6300 by @GrzegorzDerdak
- Include order line total price to webhook payload - #6354 by @korycins
- Fix for fulfilling an order when product quantity equals allocated quantity - #6333 by @GrzegorzDerdak
- Fix for the ability to filter products on collection - #6363 by @GrzegorzDerdak

## 2.10.2

- Add command to change currencies in the database - #5906 by @d-wysocki

## 2.10.1

- Fix multiplied stock quantity - #5675 by @fowczarek
- Fix invalid allocation after migration - #5678 by @fowczarek
- Fix order mutations as app - #5680 by @fowczarek
- Prevent creating checkout/draft order with unpublished product - #5676 by @d-wysocki

## 2.10.0

- OpenTracing support - #5188 by @tomaszszymanski129
- Account confirmation email - #5126 by @tomaszszymanski129
- Relocate `Checkout` and `CheckoutLine` methods into separate module and update checkout related plugins to use them - #4980 by @krzysztofwolski
- Fix problem with free shipping voucher - #4942 by @IKarbowiak
- Add sub-categories to random data - #4949 by @IKarbowiak
- Deprecate `localized` field in Money type - #4952 by @IKarbowiak
- Fix for shipping API not applying taxes - #4913 by @kswiatek92
- Query object translation with only `manage_translation` permission - #4914 by @fowczarek
- Add customer note to draft orders API - #4973 by @IKarbowiak
- Allow to delete category and leave products - #4970 by @IKarbowiak
- Remove thumbnail generation from migration - #3494 by @kswiatek92
- Rename 'shipping_date' field in fulfillment model to 'created' - #2433 by @kswiatek92
- Reduce number of queries for 'checkoutComplete' mutation - #4989 by @IKarbowiak
- Force PyTest to ignore the environment variable containing the Django settings module - #4992 by @NyanKiyoshi
- Extend JWT token payload with user information - #4987 by @salwator
- Optimize the queries for product list in the dashboard - #4995 by @IKarbowiak
- Drop dashboard 1.0 - #5000 by @IKarbowiak
- Fixed serialization error on weight fields when running `loaddata` and `dumpdb` - #5005 by @NyanKiyoshi
- Fixed JSON encoding error on Google Analytics reporting - #5004 by @NyanKiyoshi
- Create custom field to translation, use new translation types in translations query - #5007 by @fowczarek
- Take allocated stock into account in `StockAvailability` filter - #5019 by @simonbru
- Generate matching postal codes for US addresses - #5033 by @maarcingebala
- Update debug toolbar - #5032 by @IKarbowiak
- Allow staff member to receive notification about customers orders - #4993 by @kswiatek92
- Add user's global id to the JWT payload - #5039 by @salwator
- Make middleware path resolving lazy - #5041 by @NyanKiyoshi
- Generate slug on saving the attribute value - #5055 by @fowczarek
- Fix order status after order update - #5072 by @fowczarek
- Extend top-level connection resolvers with ability to sort results - #5018 by @fowczarek
- Drop storefront 1.0 - #5043 by @IKarbowiak
- Replace permissions strings with enums - #5038 by @kswiatek92
- Remove gateways forms and templates - #5075 by @IKarbowiak
- Add `Wishlist` models and GraphQL endpoints - #5021 by @derenio
- Remove deprecated code - #5107 by @IKarbowiak
- Fix voucher start date filtering - #5133 by @dominik-zeglen
- Search by sku in products query - #5117 by @fowczarek
- Send fulfillment update email - #5118 by @IKarbowiak
- Add address query - #5148 by @kswiatek92
- Add `checkout_quantity_changed` webhook - #5042 by @derenio
- Remove unnecessary `manage_orders` permission - #5142 by @kswiatek92
- Mutation to change the user email - #5076 by @kswiatek92
- Add MyPy checks - #5150 by @IKarbowiak
- Move extracting user or service account to utils - #5152 by @kswiatek92
- Deprecate order status/created arguments - #5076 by @kswiatek92
- Fix getting title field in page mutations #5160 by @maarcingebala
- Copy public and private metadata from the checkout to the order upon creation - #5165 by @dankolbman
- Add warehouses and stocks- #4986 by @szewczykmira
- Add permission groups - #5176, #5513 by @IKarbowiak
- Drop `gettext` occurrences - #5189 by @IKarbowiak
- Fix `product_created` webhook - #5187 by @dzkb
- Drop unused resolver `resolve_availability` - #5190 by @maarcingebala
- Fix permission for `checkoutCustomerAttach` mutation - #5192 by @maarcingebala
- Restrict access to user field - #5194 by @maarcingebala
- Unify permission for service account API client in test - #5197 by @fowczarek
- Add additional confirmation step to `checkoutComplete` mutation - #5179 by @salwator
- Allow sorting warehouses by name - #5211 by @dominik-zeglen
- Add anonymization to GraphQL's `webhookSamplePayload` endpoint - #5161 @derenio
- Add slug to `Warehouse`, `Product` and `ProductType` models - #5196 by @IKarbowiak
- Add mutation for assigning, unassigning shipping zones to warehouse - #5217 by @kswiatek92
- Fix passing addresses to `PaymentData` objects - #5223 by @maarcingebala
- Return `null` when querying `me` as an anonymous user - #5231 by @maarcingebala
- Added `PLAYGROUND_ENABLED` environment variable/setting to allow to enable the GraphQL playground when `DEBUG` is disabled - #5254 by @NyanKiyoshi
- Fix access to order query when request from service account - #5258 by @fowczarek
- Customer shouldn't be able to see draft orders by token - #5259 by @fowczarek
- Customer shouldn't be able to query checkout with another customer - #5268 by @fowczarek
- Added integration support of Jaeger Tracing - #5282 by @NyanKiyoshi
- Return `null` when querying `me` as an anonymous user - #5231 as @maarcingebala
- Add `fulfillment created` webhook - @szewczykmira
- Unify metadata API - #5178 by @fowczarek
- Add compiled versions of emails to the repository - #5260 by @tomaszszymanski129
- Add required prop to fields where applicable - #5293 by @dominik-zeglen
- Drop `get_absolute_url` methods - #5299 by @IKarbowiak
- Add `--force` flag to `cleardb` command - #5302 by @maarcingebala
- Require non-empty message in `orderAddNote` mutation - #5316 by @maarcingebala
- Stock management refactor - #5323 by @IKarbowiak
- Add discount error codes - #5348 by @IKarbowiak
- Add benchmarks to checkout mutations - #5339 by @fowczarek
- Add pagination tests - #5363 by @fowczarek
- Add ability to assign multiple warehouses in mutations to create/update a shipping zone - #5399 by @fowczarek
- Add filter by ids to the `warehouses` query - #5414 by @fowczarek
- Add shipping rate price validation - #5411 by @kswiatek92
- Remove unused settings and environment variables - #5420 by @maarcingebala
- Add product price validation - #5413 by @kswiatek92
- Add attribute validation to `attributeAssign` mutation - #5423 by @kswiatek92
- Add possibility to update/delete more than one item in metadata - #5446 by @koradon
- Check if image exists before validating - #5425 by @kswiatek92
- Fix warehouses query not working without id - #5441 by @koradon
- Add `accountErrors` to `CreateToken` mutation - #5437, #5465 by @koradon
- Raise `GraphQLError` if filter has invalid IDs - #5460 by @gabmartinez
- Use `AccountErrorCode.INVALID_CREDENTIALS` instead of `INVALID_PASSWORD` - #5495 by @koradon
- Add tests for pagination - #5468 by @koradon
- Add `Job` abstract model and interface - #5510 by @IKarbowiak
- Refactor implementation of allocation - #5445 by @fowczarek
- Fix `WeightScalar` - #5530 by @koradon
- Add `OrderFulfill` mutation - #5525 by @fowczarek
- Add "It Works" page - #5494 by @IKarbowiak and @dominik-zeglen
- Extend errors in `OrderFulfill` mutation - #5553 by @fowczarek
- Refactor `OrderCancel` mutation for multiple warehouses - #5554 by @fowczarek
- Add negative weight validation - #5564 by @fowczarek
- Add error when user pass empty object as address - #5585 by @fowczarek
- Fix payment creation without shipping method - #5444 by @d-wysocki
- Fix checkout and order flow with variant without inventory tracking - #5599 by @fowczarek
- Fixed JWT expired token being flagged as unhandled error rather than handled. - #5603 by @NyanKiyoshi
- Refactor read-only middleware - #5602 by @maarcingebala
- Fix availability for variants without inventory tracking - #5605 by @fowczarek
- Drop support for configuring Vatlayer plugin from settings file. - #5614 by @korycins
- Add ability to query category, collection or product by slug - #5574 by @koradon
- Add `quantityAvailable` field to `ProductVariant` type - #5628 by @fowczarek
- Use tags rather than time-based logs for information on requests - #5608 by @NyanKiyoshi

## 2.9.0

### API

- Add mutation to change customer's first name last name - #4489 by @fowczarek
- Add mutation to delete customer's account - #4494 by @fowczarek
- Add mutation to change customer's password - #4656 by @fowczarek
- Add ability to customize email sender address in emails sent by Saleor - #4820 by @NyanKiyoshi
- Add ability to filter attributes per global ID - #4640 by @NyanKiyoshi
- Add ability to search product types by value (through the name) - #4647 by @NyanKiyoshi
- Add queries and mutation for serving and saving the configuration of all plugins - #4576 by @korycins
- Add `redirectUrl` to staff and user create mutations - #4717 by @fowczarek
- Add error codes to mutations responses - #4676 by @Kwaidan00
- Add translations to countries in `shop` query - #4732 by @fowczarek
- Add support for sorting product by their attribute values through given attribute ID - #4740 by @NyanKiyoshi
- Add descriptions for queries and query arguments - #4758 by @maarcingebala
- Add support for Apollo Federation - #4825 by @salwator
- Add mutation to create multiple product variants at once - #4735 by @fowczarek
- Add default value to custom errors - #4797 by @fowczarek
- Extend `availablePaymentGateways` field with gateways' configuration data - #4774 by @salwator
- Change `AddressValidationRules` API - #4655 by @Kwaidan00
- Use search in a consistent way; add sort by product type name and publication status to `products` query. - #4715 by @fowczarek
- Unify `menuItemMove` mutation with other reordering mutations - #4734 by @NyanKiyoshi
- Don't create an order when the payment was unsuccessful - #4500 by @NyanKiyoshi
- Don't require shipping information in checkout for digital orders - #4573 by @NyanKiyoshi
- Drop `manage_users` permission from the `permissions` query - #4854 by @maarcingebala
- Deprecate `inCategory` and `inCollection` attributes filters in favor of `filter` argument - #4700 by @NyanKiyoshi & @khalibloo
- Remove `PaymentGatewayEnum` from the schema, as gateways now are dynamic plugins - #4756 by @salwator
- Require `manage_products` permission to query `costPrice` and `stockQuantity` fields - #4753 by @NyanKiyoshi
- Refactor account mutations - #4510, #4668 by @fowczarek
- Fix generating random avatars when updating staff accounts - #4521 by @maarcingebala
- Fix updating JSON menu representation in mutations - #4524 by @maarcingebala
- Fix setting variant's `priceOverride` and `costPrice` to `null` - #4754 by @NyanKiyoshi
- Fix fetching staff user without `manage_users` permission - #4835 by @fowczarek
- Ensure that a GraphQL query is a string - #4836 by @nix010
- Add ability to configure the password reset link - #4863 by @fowczarek
- Fixed a performance issue where Saleor would sometimes run huge, unneeded prefetches when resolving categories or collections - #5291 by @NyanKiyoshi
- uWSGI now forces the django application to directly load on startup instead of being lazy - #5357 by @NyanKiyoshi

### Core

- Add enterprise-grade attributes management - #4351 by @dominik-zeglen and @NyanKiyoshi
- Add extensions manager - #4497 by @korycins
- Add service accounts - backend support - #4689 by @korycins
- Add support for webhooks - #4731 by @korycins
- Migrate the attributes mapping from HStore to many-to-many relation - #4663 by @NyanKiyoshi
- Create general abstraction for object metadata - #4447 by @salwator
- Add metadata to `Order` and `Fulfillment` models - #4513, #4866 by @szewczykmira
- Migrate the tax calculations to plugins - #4497 by @korycins
- Rewrite payment gateways using plugin architecture - #4669 by @salwator
- Rewrite Stripe integration to use PaymentIntents API - #4606 by @salwator
- Refactor password recovery system - #4617 by @fowczarek
- Add functionality to sort products by their "minimal variant price" - #4416 by @derenio
- Add voucher's "once per customer" feature - #4442 by @fowczarek
- Add validations for minimum password length in settings - #4735 by @fowczarek
- Add form to configure payments in the dashboard - #4807 by @szewczykmira
- Change `unique_together` in `AttributeValue` - #4805 by @fowczarek
- Change max length of SKU to 255 characters - #4811 by @lex111
- Distinguish `OrderLine` product name and variant name - #4702 by @fowczarek
- Fix updating order status after automatic fulfillment of digital products - #4709 by @korycins
- Fix error when updating or creating a sale with missing required values - #4778 by @NyanKiyoshi
- Fix error filtering pages by URL in the dashboard 1.0 - #4776 by @NyanKiyoshi
- Fix display of the products tax rate in the details page of dashboard 1.0 - #4780 by @NyanKiyoshi
- Fix adding the same product into a collection multiple times - #4518 by @NyanKiyoshi
- Fix crash when placing an order when a customer happens to have the same address more than once - #4824 by @NyanKiyoshi
- Fix time zone based tests - #4468 by @fowczarek
- Fix serializing empty URLs as a string when creating menu items - #4616 by @maarcingebala
- The invalid IP address in HTTP requests now fallback to the requester's IP address. - #4597 by @NyanKiyoshi
- Fix product variant update with current attribute values - #4936 by @fowczarek
- Update checkout last field and add auto now fields to save with update_fields parameter - #5177 by @IKarbowiak

### Dashboard 2.0

- Allow selecting the number of rows displayed in dashboard's list views - #4414 by @benekex2
- Add ability to toggle visible columns in product list - #4608 by @dominik-zeglen
- Add voucher settings - #4556 by @benekex2
- Contrast improvements - #4508 by @benekex2
- Display menu item form errors - #4551 by @dominik-zeglen
- Do not allow random IDs to appear in snapshots - #4495 by @dominik-zeglen
- Input UI changes - #4542 by @benekex2
- Implement new menu design - #4476 by @benekex2
- Refetch attribute list after closing modal - #4615 by @dominik-zeglen
- Add config for Testcafe - #4553 by @dominik-zeglen
- Fix product type taxes select - #4453 by @benekex2
- Fix form reloading - #4467 by @dominik-zeglen
- Fix voucher limit value when checkbox unchecked - #4456 by @benekex2
- Fix searches and pickers - #4487 by @dominik-zeglen
- Fix dashboard menu styles - #4491 by @benekex2
- Fix menu responsiveness - #4511 by @benekex2
- Fix loosing focus while typing in the product description field - #4549 by @dominik-zeglen
- Fix MUI warnings - #4588 by @dominik-zeglen
- Fix bulk action checkboxes - #4618 by @dominik-zeglen
- Fix rendering user avatar when it's empty #4546 by @maarcingebala
- Remove Dashboard 2.0 files form Saleor repository - #4631 by @dominik-zeglen
- Fix CreateToken mutation to use NonNull on errors field #5415 by @gabmartinez

### Other notable changes

- Replace Pipenv with Poetry - #3894 by @michaljelonek
- Upgrade `django-prices` to v2.1 - #4639 by @NyanKiyoshi
- Disable reports from uWSGI about broken pipe and write errors from disconnected clients - #4596 by @NyanKiyoshi
- Fix the random failures of `populatedb` trying to create users with an existing email - #4769 by @NyanKiyoshi
- Enforce `pydocstyle` for Python docstrings over the project - #4562 by @NyanKiyoshi
- Move Django Debug Toolbar to dev requirements - #4454 by @derenio
- Change license for artwork to CC-BY 4.0
- New translations:
  - Greek

## 2.8.0

### Core

- Avatax backend support - #4310 by @korycins
- Add ability to store used payment sources in gateways (first implemented in Braintree) - #4195 by @salwator
- Add ability to specify a minimal quantity of checkout items for a voucher - #4427 by @fowczarek
- Change the type of start and end date fields from Date to DateTime - #4293 by @fowczarek
- Revert the custom dynamic middlewares - #4452 by @NyanKiyoshi

### Dashboard 2.0

- UX improvements in Vouchers section - #4362 by @benekex2
- Add company address configuration - #4432 by @benekex2
- Require name when saving a custom list filter - #4269 by @benekex2
- Use `esModuleInterop` flag in `tsconfig.json` to simplify imports - #4372 by @dominik-zeglen
- Use hooks instead of a class component in forms - #4374 by @dominik-zeglen
- Drop CSRF token header from API client - #4357 by @dominik-zeglen
- Fix various bugs in the product section - #4429 by @dominik-zeglen

### Other notable changes

- Fix error when creating a checkout with voucher code - #4292 by @NyanKiyoshi
- Fix error when users enter an invalid phone number in an address - #4404 by @NyanKiyoshi
- Fix error when adding a note to an anonymous order - #4319 by @NyanKiyoshi
- Fix gift card duplication error in the `populatedb` script - #4336 by @fowczarek
- Fix vouchers apply once per order - #4339 by @fowczarek
- Fix discount tests failing at random - #4401 by @korycins
- Add `SPECIFIC_PRODUCT` type to `VoucherType` - #4344 by @fowczarek
- New translations:
  - Icelandic
- Refactored the backend side of `checkoutCreate` to improve performances and prevent side effects over the user's checkout if the checkout creation was to fail. - #4367 by @NyanKiyoshi
- Refactored the logic of cleaning the checkout shipping method over the API, so users do not lose the shipping method when updating their checkout. If the shipping method becomes invalid, it will be replaced by the cheapest available. - #4367 by @NyanKiyoshi & @szewczykmira
- Refactored process of getting available shipping methods to make it easier to understand and prevent human-made errors. - #4367 by @NyanKiyoshi
- Moved 3D secure option to Braintree plugin configuration and update config structure mechanism - #4751 by @salwator

## 2.7.0

### API

- Create order only when payment is successful - #4154 by @NyanKiyoshi
- Order Events containing order lines or fulfillment lines now return the line object in the GraphQL API - #4114 by @NyanKiyoshi
- GraphQL now prints exceptions to stderr as well as returning them or not - #4148 by @NyanKiyoshi
- Refactored API resolvers to static methods with root typing - #4155 by @NyanKiyoshi
- Add phone validation in the GraphQL API to handle the library upgrade - #4156 by @NyanKiyoshi

### Core

- Add basic Gift Cards support in the backend - #4025 by @fowczarek
- Add the ability to sort products within a collection - #4123 by @NyanKiyoshi
- Implement customer events - #4094 by @NyanKiyoshi
- Merge "authorize" and "capture" operations - #4098 by @korycins, @NyanKiyoshi
- Separate the Django middlewares from the GraphQL API middlewares - #4102 by @NyanKiyoshi, #4186 by @cmiacz

### Dashboard 2.0

- Add navigation section - #4012 by @dominik-zeglen
- Add filtering on product list - #4193 by @dominik-zeglen
- Add filtering on orders list - #4237 by @dominik-zeglen
- Change input style and improve Storybook stories - #4115 by @dominik-zeglen
- Migrate deprecated fields in Dashboard 2.0 - #4121 by @benekex2
- Add multiple select checkbox - #4133, #4146 by @benekex2
- Rename menu items in Dashboard 2.0 - #4172 by @benekex2
- Category delete modal improvements - #4171 by @benekex2
- Close modals on click outside - #4236 - by @benekex2
- Use date localize hook in translations - #4202 by @dominik-zeglen
- Unify search API - #4200 by @dominik-zeglen
- Default default PAGINATE_BY - #4238 by @dominik-zeglen
- Create generic filtering interface - #4221 by @dominik-zeglen
- Add default state to rich text editor = #4281 by @dominik-zeglen
- Fix translation discard button - #4109 by @benekex2
- Fix draftail options and icons - #4132 by @benekex2
- Fix typos and messages in Dashboard 2.0 - #4168 by @benekex2
- Fix view all orders button - #4173 by @benekex2
- Fix visibility card view - #4198 by @benekex2
- Fix query refetch after selecting an object in list - #4272 by @dominik-zeglen
- Fix image selection in variants - #4270 by @benekex2
- Fix collection search - #4267 by @dominik-zeglen
- Fix quantity height in draft order edit - #4273 by @benekex2
- Fix checkbox clickable area size - #4280 by @dominik-zeglen
- Fix breaking object selection in menu section - #4282 by @dominik-zeglen
- Reset selected items when tab switch - #4268 by @benekex2

### Other notable changes

- Add support for Google Cloud Storage - #4127 by @chetabahana
- Adding a nonexistent variant to checkout no longer crashes - #4166 by @NyanKiyoshi
- Disable storage of Celery results - #4169 by @NyanKiyoshi
- Disable polling in Playground - #4188 by @maarcingebala
- Cleanup code for updated function names and unused argument - #4090 by @jxltom
- Users can now add multiple "Add to Cart" forms in a single page - #4165 by @NyanKiyoshi
- Fix incorrect argument in `get_client_token` in Braintree integration - #4182 by @maarcingebala
- Fix resolving attribute values when transforming them to HStore - #4161 by @maarcingebala
- Fix wrong calculation of subtotal in cart page - #4145 by @korycins
- Fix margin calculations when product/variant price is set to zero - #4170 by @MahmoudRizk
- Fix applying discounts in checkout's subtotal calculation in API - #4192 by @maarcingebala
- Fix GATEWAYS_ENUM to always contain all implemented payment gateways - #4108 by @koradon

## 2.6.0

### API

- Add unified filtering interface in resolvers - #3952, #4078 by @korycins
- Add mutations for bulk actions - #3935, #3954, #3967, #3969, #3970 by @akjanik
- Add mutation for reordering menu items - #3958 by @NyanKiyoshi
- Optimize queries for single nodes - #3968 @NyanKiyoshi
- Refactor error handling in mutations #3891 by @maarcingebala & @akjanik
- Specify mutation permissions through Meta classes - #3980 by @NyanKiyoshi
- Unify pricing access in products and variants - #3948 by @NyanKiyoshi
- Use only_fields instead of exclude_fields in type definitions - #3940 by @michaljelonek
- Prefetch collections when getting sales of a bunch of products - #3961 by @NyanKiyoshi
- Remove unnecessary dedents from GraphQL schema so new Playground can work - #4045 by @salwator
- Restrict resolving payment by ID - #4009 @NyanKiyoshi
- Require `checkoutId` for updating checkout's shipping and billing address - #4074 by @jxltom
- Handle errors in `TokenVerify` mutation - #3981 by @fowczarek
- Unify argument names in types and resolvers - #3942 by @NyanKiyoshi

### Core

- Use Black as the default code formatting tool - #3852 by @krzysztofwolski and @NyanKiyoshi
- Dropped Python 3.5 support - #4028 by @korycins
- Rename Cart to Checkout - #3963 by @michaljelonek
- Use data classes to exchange data with payment gateways - #4028 by @korycins
- Refactor order events - #4018 by @NyanKiyoshi

### Dashboard 2.0

- Add bulk actions - #3955 by @dominik-zeglen
- Add user avatar management - #4030 by @benekex2
- Add navigation drawer support on mobile devices - #3839 by @benekex2
- Fix rendering validation errors in product form - #4024 by @benekex2
- Move dialog windows to query string rather than router paths - #3953 by @dominik-zeglen
- Update order events types - #4089 by @jxltom
- Code cleanup by replacing render props with react hooks - #4010 by @dominik-zeglen

### Other notable changes

- Add setting to enable Django Debug Toolbar - #3983 by @koradon
- Use newest GraphQL Playground - #3971 by @salwator
- Ensure adding to quantities in the checkout is respecting the limits - #4005 by @NyanKiyoshi
- Fix country area choices - #4008 by @fowczarek
- Fix price_range_as_dict function - #3999 by @zodiacfireworks
- Fix the product listing not showing in the voucher when there were products selected - #4062 by @NyanKiyoshi
- Fix crash in Dashboard 1.0 when updating an order address's phone number - #4061 by @NyanKiyoshi
- Reduce the time of tests execution by using dummy password hasher - #4083 by @korycins
- Set up explicit **hash** function - #3979 by @akjanik
- Unit tests use none as media root - #3975 by @korycins
- Update file field styles with materializecss template filter - #3998 by @zodiacfireworks
- New translations:
  - Albanian
  - Colombian Spanish
  - Lithuanian

## 2.5.0

### API

- Add query to fetch draft orders - #3809 by @michaljelonek
- Add bulk delete mutations - #3838 by @michaljelonek
- Add `languageCode` enum to API - #3819 by @michaljelonek, #3854 by @jxltom
- Duplicate address instances in checkout mutations - #3866 by @pawelzar
- Restrict access to `orders` query for unauthorized users - #3861 by @pawelzar
- Support setting address as default in address mutations - #3787 by @jxltom
- Fix phone number validation in GraphQL when country prefix not given - #3905 by @patrys
- Report pretty stack traces in DEBUG mode - #3918 by @patrys

### Core

- Drop support for Django 2.1 and Django 1.11 (previous LTS) - #3929 by @patrys
- Fulfillment of digital products - #3868 by @korycins
- Introduce avatars for staff accounts - #3878 by @pawelzar
- Refactor the account avatars path from a relative to absolute - #3938 by @NyanKiyoshi

### Dashboard 2.0

- Add translations section - #3884 by @dominik-zeglen
- Add light/dark theme - #3856 by @dominik-zeglen
- Add customer's address book view - #3826 by @dominik-zeglen
- Add "Add variant" button on the variant details page = #3914 by @dominik-zeglen
- Add back arrows in "Configure" subsections - #3917 by @dominik-zeglen
- Display avatars in staff views - #3922 by @dominik-zeglen
- Prevent user from changing his own status and permissions - #3922 by @dominik-zeglen
- Fix crashing product create view - #3837, #3910 by @dominik-zeglen
- Fix layout in staff members details page - #3857 by @dominik-zeglen
- Fix unfocusing rich text editor - #3902 by @dominik-zeglen
- Improve accessibility - #3856 by @dominik-zeglen

### Other notable changes

- Improve user and staff management in dashboard 1.0 - #3781 by @jxltom
- Fix default product tax rate in Dashboard 1.0 - #3880 by @pawelzar
- Fix logo in docs - #3928 by @michaljelonek
- Fix name of logo file - #3867 by @jxltom
- Fix variants for juices in example data - #3926 by @michaljelonek
- Fix alignment of the cart dropdown on new bootstrap version - #3937 by @NyanKiyoshi
- Refactor the account avatars path from a relative to absolute - #3938 by @NyanKiyoshi
- New translations:
  - Armenian
  - Portuguese
  - Swahili
  - Thai

## 2.4.0

### API

- Add model translations support in GraphQL API - #3789 by @michaljelonek
- Add mutations to manage addresses for authenticated customers - #3772 by @Kwaidan00, @maarcingebala
- Add mutation to apply vouchers in checkout - #3739 by @Kwaidan00
- Add thumbnail field to `OrderLine` type - #3737 by @michaljelonek
- Add a query to fetch order by token - #3740 by @michaljelonek
- Add city choices and city area type to address validator API - #3788 by @jxltom
- Fix access to unpublished objects in API - #3724 by @Kwaidan00
- Fix bug where errors are not returned when creating fulfillment with a non-existent order line - #3777 by @jxltom
- Fix `productCreate` mutation when no product type was provided - #3804 by @michaljelonek
- Enable database search in products query - #3736 by @michaljelonek
- Use authenticated user's email as default email in creating checkout - #3726 by @jxltom
- Generate voucher code if it wasn't provided in mutation - #3717 by @Kwaidan00
- Improve limitation of vouchers by country - #3707 by @michaljelonek
- Only include canceled fulfillments for staff in fulfillment API - #3778 by @jxltom
- Support setting address as when creating customer address #3782 by @jxltom
- Fix generating slug from title - #3816 by @maarcingebala
- Add `variant` field to `OrderLine` type - #3820 by @maarcingebala

### Core

- Add JSON fields to store rich-text content - #3756 by @michaljelonek
- Add function to recalculate total order weight - #3755 by @Kwaidan00, @maarcingebala
- Unify cart creation logic in API and Django views - #3761, #3790 by @maarcingebala
- Unify payment creation logic in API and Django views - #3715 by @maarcingebala
- Support partially charged and refunded payments - #3735 by @jxltom
- Support partial fulfillment of ordered items - #3754 by @jxltom
- Fix applying discounts when a sale has no end date - #3595 by @cprinos

### Dashboard 2.0

- Add "Discounts" section - #3654 by @dominik-zeglen
- Add "Pages" section; introduce Draftail WYSIWYG editor - #3751 by @dominik-zeglen
- Add "Shipping Methods" section - #3770 by @dominik-zeglen
- Add support for date and datetime components - #3708 by @dominik-zeglen
- Restyle app layout - #3811 by @dominik-zeglen

### Other notable changes

- Unify model field names related to models' public access - `publication_date` and `is_published` - #3706 by @michaljelonek
- Improve filter orders by payment status - #3749 @jxltom
- Refactor translations in emails - #3701 by @Kwaidan00
- Use exact image versions in docker-compose - #3742 by @ashishnitinpatil
- Sort order payment and history in descending order - #3747 by @jxltom
- Disable style-loader in dev mode - #3720 by @jxltom
- Add ordering to shipping method - #3806 by @michaljelonek
- Add missing type definition for dashboard 2.0 - #3776 by @jxltom
- Add header and footer for checkout success pages #3752 by @jxltom
- Add instructions for using local assets in Docker - #3723 by @michaljelonek
- Update S3 deployment documentation to include CORS configuration note - #3743 by @NyanKiyoshi
- Fix missing migrations for is_published field of product and page model - #3757 by @jxltom
- Fix problem with l10n in Braintree payment gateway template - #3691 by @Kwaidan00
- Fix bug where payment is not filtered from active ones when creating payment - #3732 by @jxltom
- Fix incorrect cart badge location - #3786 by @jxltom
- Fix storefront styles after bootstrap is updated to 4.3.1 - #3753 by @jxltom
- Fix logo size in different browser and devices with different sizes - #3722 by @jxltom
- Rename dumpdata file `db.json` to `populatedb_data.json` - #3810 by @maarcingebala
- Prefetch collections for product availability - #3813 by @michaljelonek
- Bump django-graphql-jwt - #3814 by @michaljelonek
- Fix generating slug from title - #3816 by @maarcingebala
- New translations:
  - Estonian
  - Indonesian

## 2.3.1

- Fix access to private variant fields in API - #3773 by maarcingebala
- Limit access of quantity and allocated quantity to staff in GraphQL API #3780 by @jxltom

## 2.3.0

### API

- Return user's last checkout in the `User` type - #3578 by @fowczarek
- Automatically assign checkout to the logged in user - #3587 by @fowczarek
- Expose `chargeTaxesOnShipping` field in the `Shop` type - #3603 by @fowczarek
- Expose list of enabled payment gateways - #3639 by @fowczarek
- Validate uploaded files in a unified way - #3633 by @fowczarek
- Add mutation to trigger fetching tax rates - #3622 by @fowczarek
- Use USERNAME_FIELD instead of hard-code email field when resolving user - #3577 by @jxltom
- Require variant and quantity fields in `CheckoutLineInput` type - #3592 by @jxltom
- Preserve order of nodes in `get_nodes_or_error` function - #3632 by @jxltom
- Add list mutations for `Voucher` and `Sale` models - #3669 by @michaljelonek
- Use proper type for countries in `Voucher` type - #3664 by @michaljelonek
- Require email in when creating checkout in API - #3667 by @michaljelonek
- Unify returning errors in the `tokenCreate` mutation - #3666 by @michaljelonek
- Use `Date` field in Sale/Voucher inputs - #3672 by @michaljelonek
- Refactor checkout mutations - #3610 by @fowczarek
- Refactor `clean_instance`, so it does not returns errors anymore - #3597 by @akjanik
- Handle GraphqQL syntax errors - #3576 by @jxltom

### Core

- Refactor payments architecture - #3519 by @michaljelonek
- Improve Docker and `docker-compose` configuration - #3657 by @michaljelonek
- Allow setting payment status manually for dummy gateway in Storefront 1.0 - #3648 by @jxltom
- Infer default transaction kind from operation type - #3646 by @jxltom
- Get correct payment status for order without any payments - #3605 by @jxltom
- Add default ordering by `id` for `CartLine` model - #3593 by @jxltom
- Fix "set password" email sent to customer created in the dashboard - #3688 by @Kwaidan00

### Dashboard 2.0

- ️Add taxes section - #3622 by @dominik-zeglen
- Add drag'n'drop image upload - #3611 by @dominik-zeglen
- Unify grid handling - #3520 by @dominik-zeglen
- Add component generator - #3670 by @dominik-zeglen
- Throw Typescript errors while snapshotting - #3611 by @dominik-zeglen
- Simplify mutation's error checking - #3589 by @dominik-zeglen
- Fix order cancelling - #3624 by @dominik-zeglen
- Fix logo placement - #3602 by @dominik-zeglen

### Other notable changes

- Register Celery task for updating exchange rates - #3599 by @jxltom
- Fix handling different attributes with the same slug - #3626 by @jxltom
- Add missing migrations for tax rate choices - #3629 by @jxltom
- Fix `TypeError` on calling `get_client_token` - #3660 by @michaljelonek
- Make shipping required as default when creating product types - #3655 by @jxltom
- Display payment status on customer's account page in Storefront 1.0 - #3637 by @jxltom
- Make order fields sequence in Dashboard 1.0 same as in Dashboard 2.0 - #3606 by @jxltom
- Fix returning products for homepage for the currently viewing user - #3598 by @jxltom
- Allow filtering payments by status in Dashboard 1.0 - #3608 by @jxltom
- Fix typo in the definition of order status - #3649 by @jxltom
- Add margin for order notes section - #3650 by @jxltom
- Fix logo position - #3609, #3616 by @jxltom
- Storefront visual improvements - #3696 by @piotrgrundas
- Fix product list price filter - #3697 by @Kwaidan00
- Redirect to success page after successful payment - #3693 by @Kwaidan00

## 2.2.0

### API

- Use `PermissionEnum` as input parameter type for `permissions` field - #3434 by @maarcingebala
- Add "authorize" and "charge" mutations for payments - #3426 by @jxltom
- Add alt text to product thumbnails and background images of collections and categories - #3429 by @fowczarek
- Fix passing decimal arguments = #3457 by @fowczarek
- Allow sorting products by the update date - #3470 by @jxltom
- Validate and clear the shipping method in draft order mutations - #3472 by @fowczarek
- Change tax rate field to choice field - #3478 by @fowczarek
- Allow filtering attributes by collections - #3508 by @maarcingebala
- Resolve to `None` when empty object ID was passed as mutation argument - #3497 by @maarcingebala
- Change `errors` field type from [Error] to [Error!] - #3489 by @fowczarek
- Support creating default variant for product types that don't use multiple variants - #3505 by @fowczarek
- Validate SKU when creating a default variant - #3555 by @fowczarek
- Extract enums to separate files - #3523 by @maarcingebala

### Core

- Add Stripe payment gateway - #3408 by @jxltom
- Add `first_name` and `last_name` fields to the `User` model - #3101 by @fowczarek
- Improve several payment validations - #3418 by @jxltom
- Optimize payments related database queries - #3455 by @jxltom
- Add publication date to collections - #3369 by @k-brk
- Fix hard-coded site name in order PDFs - #3526 by @NyanKiyoshi
- Update favicons to the new style - #3483 by @dominik-zeglen
- Fix migrations for default currency - #3235 by @bykof
- Remove Elasticsearch from `docker-compose.yml` - #3482 by @maarcingebala
- Resort imports in tests - #3471 by @jxltom
- Fix the no shipping orders payment crash on Stripe - #3550 by @NyanKiyoshi
- Bump backend dependencies - #3557 by @maarcingebala. This PR removes security issue CVE-2019-3498 which was present in Django 2.1.4. Saleor however wasn't vulnerable to this issue as it doesn't use the affected `django.views.defaults.page_not_found()` view.
- Generate random data using the default currency - #3512 by @stephenmoloney
- New translations:
  - Catalan
  - Serbian

### Dashboard 2.0

- Restyle product selection dialogs - #3499 by @dominik-zeglen, @maarcingebala
- Fix minor visual bugs in Dashboard 2.0 - #3433 by @dominik-zeglen
- Display warning if order draft has missing data - #3431 by @dominik-zeglen
- Add description field to collections - #3435 by @dominik-zeglen
- Add query batching - #3443 by @dominik-zeglen
- Use autocomplete fields in country selection - #3443 by @dominik-zeglen
- Add alt text to categories and collections - #3461 by @dominik-zeglen
- Use first and last name of a customer or staff member in UI - #3247 by @Bonifacy1, @dominik-zeglen
- Show error page if an object was not found - #3463 by @dominik-zeglen
- Fix simple product's inventory data saving bug - #3474 by @dominik-zeglen
- Replace `thumbnailUrl` with `thumbnail { url }` - #3484 by @dominik-zeglen
- Change "Feature on Homepage" switch behavior - #3481 by @dominik-zeglen
- Expand payment section in order view - #3502 by @dominik-zeglen
- Change TypeScript loader to speed up the build process - #3545 by @patrys

### Bugfixes

- Do not show `Pay For Order` if order is partly paid since partial payment is not supported - #3398 by @jxltom
- Fix attribute filters in the products category view - #3535 by @fowczarek
- Fix storybook dependencies conflict - #3544 by @dominik-zeglen

## 2.1.0

### API

- Change selected connection fields to lists - #3307 by @fowczarek
- Require pagination in connections - #3352 by @maarcingebala
- Replace Graphene view with a custom one - #3263 by @patrys
- Change `sortBy` parameter to use enum type - #3345 by @fowczarek
- Add `me` query to fetch data of a logged-in user - #3202, #3316 by @fowczarek
- Add `canFinalize` field to the Order type - #3356 by @fowczarek
- Extract resolvers and mutations to separate files - #3248 by @fowczarek
- Add VAT tax rates field to country - #3392 by @michaljelonek
- Allow creating orders without users - #3396 by @fowczarek

### Core

- Add Razorpay payment gatway - #3205 by @NyanKiyoshi
- Use standard tax rate as a default tax rate value - #3340 by @fowczarek
- Add description field to the Collection model - #3275 by @fowczarek
- Enforce the POST method on VAT rates fetching - #3337 by @NyanKiyoshi
- Generate thumbnails for category/collection background images - #3270 by @NyanKiyoshi
- Add warm-up support in product image creation mutation - #3276 by @NyanKiyoshi
- Fix error in the `populatedb` script when running it not from the project root - #3272 by @NyanKiyoshi
- Make Webpack rebuilds fast - #3290 by @patrys
- Skip installing Chromium to make deployment faster - #3227 by @jxltom
- Add default test runner - #3258 by @jxltom
- Add Transifex client to Pipfile - #3321 by @jxltom
- Remove additional pytest arguments in tox - #3338 by @jxltom
- Remove test warnings - #3339 by @jxltom
- Remove runtime warning when product has discount - #3310 by @jxltom
- Remove `django-graphene-jwt` warnings - #3228 by @jxltom
- Disable deprecated warnings - #3229 by @jxltom
- Add `AWS_S3_ENDPOINT_URL` setting to support DigitalOcean spaces. - #3281 by @hairychris
- Add `.gitattributes` file to hide diffs for generated files on Github - #3055 by @NyanKiyoshi
- Add database sequence reset to `populatedb` - #3406 by @michaljelonek
- Get authorized amount from succeeded auth transactions - #3417 by @jxltom
- Resort imports by `isort` - #3412 by @jxltom

### Dashboard 2.0

- Add confirmation modal when leaving view with unsaved changes - #3375 by @dominik-zeglen
- Add dialog loading and error states - #3359 by @dominik-zeglen
- Split paths and urls - #3350 by @dominik-zeglen
- Derive state from props in forms - #3360 by @dominik-zeglen
- Apply debounce to autocomplete fields - #3351 by @dominik-zeglen
- Use Apollo signatures - #3353 by @dominik-zeglen
- Add order note field in the order details view - #3346 by @dominik-zeglen
- Add app-wide progress bar - #3312 by @dominik-zeglen
- Ensure that all queries are built on top of TypedQuery - #3309 by @dominik-zeglen
- Close modal windows automatically - #3296 by @dominik-zeglen
- Move URLs to separate files - #3295 by @dominik-zeglen
- Add basic filters for products and orders list - #3237 by @Bonifacy1
- Fetch default currency from API - #3280 by @dominik-zeglen
- Add `displayName` property to components - #3238 by @Bonifacy1
- Add window titles - #3279 by @dominik-zeglen
- Add paginator component - #3265 by @dominik-zeglen
- Update Material UI to 3.6 - #3387 by @patrys
- Upgrade React, Apollo, Webpack and Babel - #3393 by @patrys
- Add pagination for required connections - #3411 by @dominik-zeglen

### Bugfixes

- Fix language codes - #3311 by @jxltom
- Fix resolving empty attributes list - #3293 by @maarcingebala
- Fix range filters not being applied - #3385 by @michaljelonek
- Remove timeout for updating image height - #3344 by @jxltom
- Return error if checkout was not found - #3289 by @maarcingebala
- Solve an auto-resize conflict between Materialize and medium-editor - #3367 by @adonig
- Fix calls to `ngettext_lazy` - #3380 by @patrys
- Filter preauthorized order from succeeded transactions - #3399 by @jxltom
- Fix incorrect country code in fixtures - #3349 by @bingimar
- Fix updating background image of a collection - #3362 by @fowczarek & @dominik-zeglen

### Docs

- Document settings related to generating thumbnails on demand - #3329 by @NyanKiyoshi
- Improve documentation for Heroku deployment - #3170 by @raybesiga
- Update documentation on Docker deployment - #3326 by @jxltom
- Document payment gateway configuration - #3376 by @NyanKiyoshi

## 2.0.0

### API

- Add mutation to delete a customer; add `isActive` field in `customerUpdate` mutation - #3177 by @maarcingebala
- Add mutations to manage authorization keys - #3082 by @maarcingebala
- Add queries for dashboard homepage - #3146 by @maarcingebala
- Allows user to unset homepage collection - #3140 by @oldPadavan
- Use enums as permission codes - #3095 by @the-bionic
- Return absolute image URLs - #3182 by @maarcingebala
- Add `backgroundImage` field to `CategoryInput` - #3153 by @oldPadavan
- Add `dateJoined` and `lastLogin` fields in `User` type - #3169 by @maarcingebala
- Separate `parent` input field from `CategoryInput` - #3150 by @akjanik
- Remove duplicated field in Order type - #3180 by @maarcingebala
- Handle empty `backgroundImage` field in API - #3159 by @maarcingebala
- Generate name-based slug in collection mutations - #3145 by @akjanik
- Remove products field from `collectionUpdate` mutation - #3141 by @oldPadavan
- Change `items` field in `Menu` type from connection to list - #3032 by @oldPadavan
- Make `Meta.description` required in `BaseMutation` - #3034 by @oldPadavan
- Apply `textwrap.dedent` to GraphQL descriptions - #3167 by @fowczarek

### Dashboard 2.0

- Add collection management - #3135 by @dominik-zeglen
- Add customer management - #3176 by @dominik-zeglen
- Add homepage view - #3155, #3178 by @Bonifacy1 and @dominik-zeglen
- Add product type management - #3052 by @dominik-zeglen
- Add site settings management - #3071 by @dominik-zeglen
- Escape node IDs in URLs - #3115 by @dominik-zeglen
- Restyle categories section - #3072 by @Bonifacy1

### Other

- Change relation between `ProductType` and `Attribute` models - #3097 by @maarcingebala
- Remove `quantity-allocated` generation in `populatedb` script - #3084 by @MartinSeibert
- Handle `Money` serialization - #3131 by @Pacu2
- Do not collect unnecessary static files - #3050 by @jxltom
- Remove host mounted volume in `docker-compose` - #3091 by @tiangolo
- Remove custom services names in `docker-compose` - #3092 by @tiangolo
- Replace COUNTRIES with countries.countries - #3079 by @neeraj1909
- Installing dev packages in docker since tests are needed - #3078 by @jxltom
- Remove comparing string in address-form-panel template - #3074 by @tomcio1205
- Move updating variant names to a Celery task - #3189 by @fowczarek

### Bugfixes

- Fix typo in `clean_input` method - #3100 by @the-bionic
- Fix typo in `ShippingMethod` model - #3099 by @the-bionic
- Remove duplicated variable declaration - #3094 by @the-bionic

### Docs

- Add createdb note to getting started for Windows - #3106 by @ajostergaard
- Update docs on pipenv - #3045 by @jxltom<|MERGE_RESOLUTION|>--- conflicted
+++ resolved
@@ -48,12 +48,9 @@
 - Change metadata mutations to use token for order and checkout as identifier - #8426 by @IKarbowiak
   - After changes, using the order `id` for changing order metadata is deprecated
 - Add `withChoices` flag for Attribute type - #7733 by @dexon44
-<<<<<<< HEAD
-=======
 `CheckoutAddPromoCode`, `CheckoutPaymentCreate` will raise a ValidationError when product in the checkout is
 unavailable - #8978 by @IKarbowiak
 - Fix crash when Avalara plugin was used together with Webhooks plugin for shipping methods - #9121 by @rafalp
->>>>>>> 7b97a792
 
 
 # 3.0.0
