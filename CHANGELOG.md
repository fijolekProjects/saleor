--- conflicted
+++ resolved
@@ -6,12 +6,9 @@
 
 - Fix problem with free shipping voucher - #4942 by @IKarbowiak
 - Add sub-categories to random data - #4949 by @IKarbowiak
-<<<<<<< HEAD
-- Allow to delete category and leave products - #4970 by @IKarbowiak
-=======
 - Deprecate `localized` field in Money type - #4952 by @IKarbowiak
 - Fix for shipping api doesn't apply taxes - #4913 by @kswiatek92
->>>>>>> 92f5ba11
+- Allow to delete category and leave products - #4970 by @IKarbowiak
 
 ## 2.9.0
 
