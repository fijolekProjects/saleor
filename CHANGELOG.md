# Changelog

All notable, unreleased changes to this project will be documented in this file. For the released changes, please visit the [Releases](https://github.com/mirumee/saleor/releases) page.

## [Unreleased]

- Fix product type taxes select - #4453 by @benekex2
- Fix form reloading - #4467 by @dominik-zeglen
- Fix time zone based tests - #4468 by @fowczarek
- Move Django Debug Toolbar requirement to the "dev" one (also downgrade it 2.0 -> 1.11, see PR) - #4454 by @derenio
- Add voucher once per customer - #4442 by @fowczarek
- Fix voucher limit value when checkbox unchecked - #4456 by @benekex2
- New menu design - #4476 by @benekex2
- Mutation for changing logged user first and last name - #4489 by @fowczarek
- Add mutation for deleting account - #4494 by @fowczarek
- New translations:
  - Greek
- Fix searches and pickers - #4487 by @dominik-zeglen
- Fix dashboard menu styles - #4491 by @benekex2
- Do not allow random ids to appear in snapshots - #4495 by @dominik-zeglen
- Order is no longer created when the payment was unsuccessful in the API - #4500 by @NyanKiyoshi
- Fix navigation rwd - #4511 by @benekex2
- Create general abstraction for object metadata - #4447 by @salwator
- Contrast improvements - #4508 by @benekex2
- Allow selecting the number of rows displayed in dashboard's list views - #4414 by @benekex2
<<<<<<< HEAD
- Fix generating random avatars when updating staff accounts - #4521 by @maarcingebala
=======
- Changed license for artwork to CC-BY 4.0
>>>>>>> 73073200

## 2.8.0

### Core

- Avatax backend support - #4310 by @korycins
- Add ability to store used payment sources in gateways (first implemented in Braintree) - #4195 by @salwator
- Add ability to specify a minimal quantity of checkout items for a voucher - #4427 by @fowczarek
- Change the type of start and end date fields from Date to DateTime - #4293 by @fowczarek
- Revert the custom dynamic middlewares - #4452 by @NyanKiyoshi

### Dashboard 2.0

- UX improvements in Vouchers section - #4362 by @benekex2
- Add company address configuration - #4432 by @benekex2
- Require name when saving a custom list filter - #4269 by @benekex2
- Use `esModuleInterop` flag in `tsconfig.json` to simplify imports - #4372 by @dominik-zeglen
- Use hooks instead of a class component in forms - #4374 by @dominik-zeglen
- Drop CSRF token header from API client - #4357 by @dominik-zeglen
- Fix various bugs in the product section - #4429 by @dominik-zeglen

### Other notable changes

- Fix error when creating a checkout with voucher code - #4292 by @NyanKiyoshi
- Fix error when users enter an invalid phone number in an address - #4404 by @NyanKiyoshi
- Fix error when adding a note to an anonymous order - #4319 by @NyanKiyoshi
- Fix gift card duplication error in the `populatedb` script - #4336 by @fowczarek
- Fix vouchers apply once per order - #4339 by @fowczarek
- Fix discount tests failing at random - #4401 by @korycins
- Add `SPECIFIC_PRODUCT` type to `VoucherType` - #4344 by @fowczarek
- New translations:
  - Icelandic
- Refactored the backend side of `checkoutCreate` to improve performances and prevent side effects over the user's checkout if the checkout creation was to fail. - #4367 by @NyanKiyoshi
- Refactored the logic of cleaning the checkout shipping method over the API, so users do not lose the shipping method when updating their checkout. If the shipping method becomes invalid, it will be replaced by the cheapest available. - #4367 by @NyanKiyoshi & @szewczykmira
- Refactored process of getting available shipping methods to make it easier to understand and prevent human-made errors. - #4367 by @NyanKiyoshi

## 2.7.0

### API

- Create order only when payment is successful - #4154 by @NyanKiyoshi
- Order Events containing order lines or fulfillment lines now return the line object in the GraphQL API - #4114 by @NyanKiyoshi
- GraphQL now prints exceptions to stderr as well as returning them or not - #4148 by @NyanKiyoshi
- Refactored API resolvers to static methods with root typing - #4155 by @NyanKiyoshi
- Add phone validation in the GraphQL API to handle the library upgrade - #4156 by @NyanKiyoshi

### Core

- Add basic Gift Cards support in the backend - #4025 by @fowczarek
- Add the ability to sort products within a collection - #4123 by @NyanKiyoshi
- Implement customer events - #4094 by @NyanKiyoshi
- Merge "authorize" and "capture" operations - #4098 by @korycins, @NyanKiyoshi
- Separate the Django middlewares from the GraphQL API middlewares - #4102 by @NyanKiyoshi, #4186 by @cmiacz

### Dashboard 2.0

- Add navigation section - #4012 by @dominik-zeglen
- Add filtering on product list - #4193 by @dominik-zeglen
- Add filtering on orders list - #4237 by @dominik-zeglen
- Change input style and improve Storybook stories - #4115 by @dominik-zeglen
- Migrate deprecated fields in Dashboard 2.0 - #4121 by @benekex2
- Add multiple select checkbox - #4133, #4146 by @benekex2
- Rename menu items in Dashboard 2.0 - #4172 by @benekex2
- Category delete modal improvements - #4171 by @benekex2
- Close modals on click outside - #4236 - by @benekex2
- Use date localize hook in translations - #4202 by @dominik-zeglen
- Unify search API - #4200 by @dominik-zeglen
- Default default PAGINATE_BY - #4238 by @dominik-zeglen
- Create generic filtering interface - #4221 by @dominik-zeglen
- Add default state to rich text editor = #4281 by @dominik-zeglen
- Fix translation discard button - #4109 by @benekex2
- Fix draftail options and icons - #4132 by @benekex2
- Fix typos and messages in Dashboard 2.0 - #4168 by @benekex2
- Fix view all orders button - #4173 by @benekex2
- Fix visibility card view - #4198 by @benekex2
- Fix query refetch after selecting an object in list - #4272 by @dominik-zeglen
- Fix image selection in variants - #4270 by @benekex2
- Fix collection search - #4267 by @dominik-zeglen
- Fix quantity height in draft order edit - #4273 by @benekex2
- Fix checkbox clickable area size - #4280 by @dominik-zeglen
- Fix breaking object selection in menu section - #4282 by @dominik-zeglen
- Reset selected items when tab switch - #4268 by @benekex2

### Other notable changes

- Add support for Google Cloud Storage - #4127 by @chetabahana
- Adding a nonexistent variant to checkout no longer crashes - #4166 by @NyanKiyoshi
- Disable storage of Celery results - #4169 by @NyanKiyoshi
- Disable polling in Playground - #4188 by @maarcingebala
- Cleanup code for updated function names and unused argument - #4090 by @jxltom
- Users can now add multiple "Add to Cart" forms in a single page - #4165 by @NyanKiyoshi
- Fix incorrect argument in `get_client_token` in Braintree integration - #4182 by @maarcingebala
- Fix resolving attribute values when transforming them to HStore - #4161 by @maarcingebala
- Fix wrong calculation of subtotal in cart page - #4145 by @korycins
- Fix margin calculations when product/variant price is set to zero - #4170 by @MahmoudRizk
- Fix applying discounts in checkout's subtotal calculation in API - #4192 by @maarcingebala
- Fix GATEWAYS_ENUM to always contain all implemented payment gateways - #4108 by @koradon

## 2.6.0

### API

- Add unified filtering interface in resolvers - #3952, #4078 by @korycins
- Add mutations for bulk actions - #3935, #3954, #3967, #3969, #3970 by @akjanik
- Add mutation for reordering menu items - #3958 by @NyanKiyoshi
- Optimize queries for single nodes - #3968 @NyanKiyoshi
- Refactor error handling in mutations #3891 by @maarcingebala & @akjanik
- Specify mutation permissions through Meta classes - #3980 by @NyanKiyoshi
- Unify pricing access in products and variants - #3948 by @NyanKiyoshi
- Use only_fields instead of exclude_fields in type definitions - #3940 by @michaljelonek
- Prefetch collections when getting sales of a bunch of products - #3961 by @NyanKiyoshi
- Remove unnecessary dedents from GraphQL schema so new Playground can work - #4045 by @salwator
- Restrict resolving payment by ID - #4009 @NyanKiyoshi
- Require `checkoutId` for updating checkout's shipping and billing address - #4074 by @jxltom
- Handle errors in `TokenVerify` mutation - #3981 by @fowczarek
- Unify argument names in types and resolvers - #3942 by @NyanKiyoshi

### Core

- Use Black as the default code formatting tool - #3852 by @krzysztofwolski and @NyanKiyoshi
- Dropped Python 3.5 support - #4028 by @korycins
- Rename Cart to Checkout - #3963 by @michaljelonek
- Use data classes to exchange data with payment gateways - #4028 by @korycins
- Refactor order events - #4018 by @NyanKiyoshi

### Dashboard 2.0

- Add bulk actions - #3955 by @dominik-zeglen
- Add user avatar management - #4030 by @benekex2
- Add navigation drawer support on mobile devices - #3839 by @benekex2
- Fix rendering validation errors in product form - #4024 by @benekex2
- Move dialog windows to query string rather than router paths - #3953 by @dominik-zeglen
- Update order events types - #4089 by @jxltom
- Code cleanup by replacing render props with react hooks - #4010 by @dominik-zeglen

### Other notable changes

- Add setting to enable Django Debug Toolbar - #3983 by @koradon
- Use newest GraphQL Playground - #3971 by @salwator
- Ensure adding to quantities in the checkout is respecting the limits - #4005 by @NyanKiyoshi
- Fix country area choices - #4008 by @fowczarek
- Fix price_range_as_dict function - #3999 by @zodiacfireworks
- Fix the product listing not showing in the voucher when there were products selected - #4062 by @NyanKiyoshi
- Fix crash in Dashboard 1.0 when updating an order address's phone number - #4061 by @NyanKiyoshi
- Reduce the time of tests execution by using dummy password hasher - #4083 by @korycins
- Set up explicit **hash** function - #3979 by @akjanik
- Unit tests use none as media root - #3975 by @korycins
- Update file field styles with materializecss template filter - #3998 by @zodiacfireworks
- New translations:
  - Albanian
  - Colombian Spanish
  - Lithuanian

## 2.5.0

### API

- Add query to fetch draft orders - #3809 by @michaljelonek
- Add bulk delete mutations - #3838 by @michaljelonek
- Add `languageCode` enum to API - #3819 by @michaljelonek, #3854 by @jxltom
- Duplicate address instances in checkout mutations - #3866 by @pawelzar
- Restrict access to `orders` query for unauthorized users - #3861 by @pawelzar
- Support setting address as default in address mutations - #3787 by @jxltom
- Fix phone number validation in GraphQL when country prefix not given - #3905 by @patrys
- Report pretty stack traces in DEBUG mode - #3918 by @patrys

### Core

- Drop support for Django 2.1 and Django 1.11 (previous LTS) - #3929 by @patrys
- Fulfillment of digital products - #3868 by @korycins
- Introduce avatars for staff accounts - #3878 by @pawelzar
- Refactor the account avatars path from a relative to absolute - #3938 by @NyanKiyoshi

### Dashboard 2.0

- Add translations section - #3884 by @dominik-zeglen
- Add light/dark theme - #3856 by @dominik-zeglen
- Add customer's address book view - #3826 by @dominik-zeglen
- Add "Add variant" button on the variant details page = #3914 by @dominik-zeglen
- Add back arrows in "Configure" subsections - #3917 by @dominik-zeglen
- Display avatars in staff views - #3922 by @dominik-zeglen
- Prevent user from changing his own status and permissions - #3922 by @dominik-zeglen
- Fix crashing product create view - #3837, #3910 by @dominik-zeglen
- Fix layout in staff members details page - #3857 by @dominik-zeglen
- Fix unfocusing rich text editor - #3902 by @dominik-zeglen
- Improve accessibility - #3856 by @dominik-zeglen

### Other notable changes

- Improve user and staff management in dashboard 1.0 - #3781 by @jxltom
- Fix default product tax rate in Dashboard 1.0 - #3880 by @pawelzar
- Fix logo in docs - #3928 by @michaljelonek
- Fix name of logo file - #3867 by @jxltom
- Fix variants for juices in example data - #3926 by @michaljelonek
- Fix alignment of the cart dropdown on new bootstrap version - #3937 by @NyanKiyoshi
- Refactor the account avatars path from a relative to absolute - #3938 by @NyanKiyoshi
- New translations:
  - Armenian
  - Portuguese
  - Swahili
  - Thai

## 2.4.0

### API

- Add model translations support in GraphQL API - #3789 by @michaljelonek
- Add mutations to manage addresses for authenticated customers - #3772 by @Kwaidan00, @maarcingebala
- Add mutation to apply vouchers in checkout - #3739 by @Kwaidan00
- Add thumbnail field to `OrderLine` type - #3737 by @michaljelonek
- Add a query to fetch order by token - #3740 by @michaljelonek
- Add city choices and city area type to address validator API - #3788 by @jxltom
- Fix access to unpublished objects in API - #3724 by @Kwaidan00
- Fix bug where errors are not returned when creating fulfillment with a non-existent order line - #3777 by @jxltom
- Fix `productCreate` mutation when no product type was provided - #3804 by @michaljelonek
- Enable database search in products query - #3736 by @michaljelonek
- Use authenticated user's email as default email in creating checkout - #3726 by @jxltom
- Generate voucher code if it wasn't provided in mutation - #3717 by @Kwaidan00
- Improve limitation of vouchers by country - #3707 by @michaljelonek
- Only include canceled fulfillments for staff in fulfillment API - #3778 by @jxltom
- Support setting address as when creating customer address #3782 by @jxltom
- Fix generating slug from title - #3816 by @maarcingebala
- Add `variant` field to `OrderLine` type - #3820 by @maarcingebala

### Core

- Add JSON fields to store rich-text content - #3756 by @michaljelonek
- Add function to recalculate total order weight - #3755 by @Kwaidan00, @maarcingebala
- Unify cart creation logic in API and Django views - #3761, #3790 by @maarcingebala
- Unify payment creation logic in API and Django views - #3715 by @maarcingebala
- Support partially charged and refunded payments - #3735 by @jxltom
- Support partial fulfillment of ordered items - #3754 by @jxltom
- Fix applying discounts when a sale has no end date - #3595 by @cprinos

### Dashboard 2.0

- Add "Discounts" section - #3654 by @dominik-zeglen
- Add "Pages" section; introduce Draftail WYSIWYG editor - #3751 by @dominik-zeglen
- Add "Shipping Methods" section - #3770 by @dominik-zeglen
- Add support for date and datetime components - #3708 by @dominik-zeglen
- Restyle app layout - #3811 by @dominik-zeglen

### Other notable changes

- Unify model field names related to models' public access - `publication_date` and `is_published` - #3706 by @michaljelonek
- Improve filter orders by payment status - #3749 @jxltom
- Refactor translations in emails - #3701 by @Kwaidan00
- Use exact image versions in docker-compose - #3742 by @ashishnitinpatil
- Sort order payment and history in descending order - #3747 by @jxltom
- Disable style-loader in dev mode - #3720 by @jxltom
- Add ordering to shipping method - #3806 by @michaljelonek
- Add missing type definition for dashboard 2.0 - #3776 by @jxltom
- Add header and footer for checkout success pages #3752 by @jxltom
- Add instructions for using local assets in Docker - #3723 by @michaljelonek
- Update S3 deployment documentation to include CORS configuration note - #3743 by @NyanKiyoshi
- Fix missing migrations for is_published field of product and page model - #3757 by @jxltom
- Fix problem with l10n in Braintree payment gateway template - #3691 by @Kwaidan00
- Fix bug where payment is not filtered from active ones when creating payment - #3732 by @jxltom
- Fix incorrect cart badge location - #3786 by @jxltom
- Fix storefront styles after bootstrap is updated to 4.3.1 - #3753 by @jxltom
- Fix logo size in different browser and devices with different sizes - #3722 by @jxltom
- Rename dumpdata file `db.json` to `populatedb_data.json` - #3810 by @maarcingebala
- Prefetch collections for product availability - #3813 by @michaljelonek
- Bump django-graphql-jwt - #3814 by @michaljelonek
- Fix generating slug from title - #3816 by @maarcingebala
- New translations:
  - Estonian
  - Indonesian

## 2.3.1

- Fix access to private variant fields in API - #3773 by maarcingebala
- Limit access of quantity and allocated quantity to staff in GraphQL API #3780 by @jxltom

## 2.3.0

### API

- Return user's last checkout in the `User` type - #3578 by @fowczarek
- Automatically assign checkout to the logged in user - #3587 by @fowczarek
- Expose `chargeTaxesOnShipping` field in the `Shop` type - #3603 by @fowczarek
- Expose list of enabled payment gateways - #3639 by @fowczarek
- Validate uploaded files in a unified way - #3633 by @fowczarek
- Add mutation to trigger fetching tax rates - #3622 by @fowczarek
- Use USERNAME_FIELD instead of hard-code email field when resolving user - #3577 by @jxltom
- Require variant and quantity fields in `CheckoutLineInput` type - #3592 by @jxltom
- Preserve order of nodes in `get_nodes_or_error` function - #3632 by @jxltom
- Add list mutations for `Voucher` and `Sale` models - #3669 by @michaljelonek
- Use proper type for countries in `Voucher` type - #3664 by @michaljelonek
- Require email in when creating checkout in API - #3667 by @michaljelonek
- Unify returning errors in the `tokenCreate` mutation - #3666 by @michaljelonek
- Use `Date` field in Sale/Voucher inputs - #3672 by @michaljelonek
- Refactor checkout mutations - #3610 by @fowczarek
- Refactor `clean_instance`, so it does not returns errors anymore - #3597 by @akjanik
- Handle GraphqQL syntax errors - #3576 by @jxltom

### Core

- Refactor payments architecture - #3519 by @michaljelonek
- Improve Docker and `docker-compose` configuration - #3657 by @michaljelonek
- Allow setting payment status manually for dummy gateway in Storefront 1.0 - #3648 by @jxltom
- Infer default transaction kind from operation type - #3646 by @jxltom
- Get correct payment status for order without any payments - #3605 by @jxltom
- Add default ordering by `id` for `CartLine` model - #3593 by @jxltom
- Fix "set password" email sent to customer created in the dashboard - #3688 by @Kwaidan00

### Dashboard 2.0

- ️Add taxes section - #3622 by @dominik-zeglen
- Add drag'n'drop image upload - #3611 by @dominik-zeglen
- Unify grid handling - #3520 by @dominik-zeglen
- Add component generator - #3670 by @dominik-zeglen
- Throw Typescript errors while snapshotting - #3611 by @dominik-zeglen
- Simplify mutation's error checking - #3589 by @dominik-zeglen
- Fix order cancelling - #3624 by @dominik-zeglen
- Fix logo placement - #3602 by @dominik-zeglen

### Other notable changes

- Register Celery task for updating exchange rates - #3599 by @jxltom
- Fix handling different attributes with the same slug - #3626 by @jxltom
- Add missing migrations for tax rate choices - #3629 by @jxltom
- Fix `TypeError` on calling `get_client_token` - #3660 by @michaljelonek
- Make shipping required as default when creating product types - #3655 by @jxltom
- Display payment status on customer's account page in Storefront 1.0 - #3637 by @jxltom
- Make order fields sequence in Dashboard 1.0 same as in Dashboard 2.0 - #3606 by @jxltom
- Fix returning products for homepage for the currently viewing user - #3598 by @jxltom
- Allow filtering payments by status in Dashboard 1.0 - #3608 by @jxltom
- Fix typo in the definition of order status - #3649 by @jxltom
- Add margin for order notes section - #3650 by @jxltom
- Fix logo position - #3609, #3616 by @jxltom
- Storefront visual improvements - #3696 by @piotrgrundas
- Fix product list price filter - #3697 by @Kwaidan00
- Redirect to success page after successful payment - #3693 by @Kwaidan00

## 2.2.0

### API

- Use `PermissionEnum` as input parameter type for `permissions` field - #3434 by @maarcingebala
- Add "authorize" and "charge" mutations for payments - #3426 by @jxltom
- Add alt text to product thumbnails and background images of collections and categories - #3429 by @fowczarek
- Fix passing decimal arguments = #3457 by @fowczarek
- Allow sorting products by the update date - #3470 by @jxltom
- Validate and clear the shipping method in draft order mutations - #3472 by @fowczarek
- Change tax rate field to choice field - #3478 by @fowczarek
- Allow filtering attributes by collections - #3508 by @maarcingebala
- Resolve to `None` when empty object ID was passed as mutation argument - #3497 by @maarcingebala
- Change `errors` field type from [Error] to [Error!] - #3489 by @fowczarek
- Support creating default variant for product types that don't use multiple variants - #3505 by @fowczarek
- Validate SKU when creating a default variant - #3555 by @fowczarek
- Extract enums to separate files - #3523 by @maarcingebala

### Core

- Add Stripe payment gateway - #3408 by @jxltom
- Add `first_name` and `last_name` fields to the `User` model - #3101 by @fowczarek
- Improve several payment validations - #3418 by @jxltom
- Optimize payments related database queries - #3455 by @jxltom
- Add publication date to collections - #3369 by @k-brk
- Fix hard-coded site name in order PDFs - #3526 by @NyanKiyoshi
- Update favicons to the new style - #3483 by @dominik-zeglen
- Fix migrations for default currency - #3235 by @bykof
- Remove Elasticsearch from `docker-compose.yml` - #3482 by @maarcingebala
- Resort imports in tests - #3471 by @jxltom
- Fix the no shipping orders payment crash on Stripe - #3550 by @NyanKiyoshi
- Bump backend dependencies - #3557 by @maarcingebala. This PR removes security issue CVE-2019-3498 which was present in Django 2.1.4. Saleor however wasn't vulnerable to this issue as it doesn't use the affected `django.views.defaults.page_not_found()` view.
- Generate random data using the default currency - #3512 by @stephenmoloney
- New translations:
  - Catalan
  - Serbian

### Dashboard 2.0

- Restyle product selection dialogs - #3499 by @dominik-zeglen, @maarcingebala
- Fix minor visual bugs in Dashboard 2.0 - #3433 by @dominik-zeglen
- Display warning if order draft has missing data - #3431 by @dominik-zeglen
- Add description field to collections - #3435 by @dominik-zeglen
- Add query batching - #3443 by @dominik-zeglen
- Use autocomplete fields in country selection - #3443 by @dominik-zeglen
- Add alt text to categories and collections - #3461 by @dominik-zeglen
- Use first and last name of a customer or staff member in UI - #3247 by @Bonifacy1, @dominik-zeglen
- Show error page if an object was not found - #3463 by @dominik-zeglen
- Fix simple product's inventory data saving bug - #3474 by @dominik-zeglen
- Replace `thumbnailUrl` with `thumbnail { url }` - #3484 by @dominik-zeglen
- Change "Feature on Homepage" switch behavior - #3481 by @dominik-zeglen
- Expand payment section in order view - #3502 by @dominik-zeglen
- Change TypeScript loader to speed up the build process - #3545 by @patrys

### Bugfixes

- Do not show `Pay For Order` if order is partly paid since partial payment is not supported - #3398 by @jxltom
- Fix attribute filters in the products category view - #3535 by @fowczarek
- Fix storybook dependencies conflict - #3544 by @dominik-zeglen

## 2.1.0

### API

- Change selected connection fields to lists - #3307 by @fowczarek
- Require pagination in connections - #3352 by @maarcingebala
- Replace Graphene view with a custom one - #3263 by @patrys
- Change `sortBy` parameter to use enum type - #3345 by @fowczarek
- Add `me` query to fetch data of a logged-in user - #3202, #3316 by @fowczarek
- Add `canFinalize` field to the Order type - #3356 by @fowczarek
- Extract resolvers and mutations to separate files - #3248 by @fowczarek
- Add VAT tax rates field to country - #3392 by @michaljelonek
- Allow creating orders without users - #3396 by @fowczarek

### Core

- Add Razorpay payment gatway - #3205 by @NyanKiyoshi
- Use standard tax rate as a default tax rate value - #3340 by @fowczarek
- Add description field to the Collection model - #3275 by @fowczarek
- Enforce the POST method on VAT rates fetching - #3337 by @NyanKiyoshi
- Generate thumbnails for category/collection background images - #3270 by @NyanKiyoshi
- Add warm-up support in product image creation mutation - #3276 by @NyanKiyoshi
- Fix error in the `populatedb` script when running it not from the project root - #3272 by @NyanKiyoshi
- Make Webpack rebuilds fast - #3290 by @patrys
- Skip installing Chromium to make deployment faster - #3227 by @jxltom
- Add default test runner - #3258 by @jxltom
- Add Transifex client to Pipfile - #3321 by @jxltom
- Remove additional pytest arguments in tox - #3338 by @jxltom
- Remove test warnings - #3339 by @jxltom
- Remove runtime warning when product has discount - #3310 by @jxltom
- Remove `django-graphene-jwt` warnings - #3228 by @jxltom
- Disable deprecated warnings - #3229 by @jxltom
- Add `AWS_S3_ENDPOINT_URL` setting to support DigitalOcean spaces. - #3281 by @hairychris
- Add `.gitattributes` file to hide diffs for generated files on Github - #3055 by @NyanKiyoshi
- Add database sequence reset to `populatedb` - #3406 by @michaljelonek
- Get authorized amount from succeeded auth transactions - #3417 by @jxltom
- Resort imports by `isort` - #3412 by @jxltom

### Dashboard 2.0

- Add confirmation modal when leaving view with unsaved changes - #3375 by @dominik-zeglen
- Add dialog loading and error states - #3359 by @dominik-zeglen
- Split paths and urls - #3350 by @dominik-zeglen
- Derive state from props in forms - #3360 by @dominik-zeglen
- Apply debounce to autocomplete fields - #3351 by @dominik-zeglen
- Use Apollo signatures - #3353 by @dominik-zeglen
- Add order note field in the order details view - #3346 by @dominik-zeglen
- Add app-wide progress bar - #3312 by @dominik-zeglen
- Ensure that all queries are built on top of TypedQuery - #3309 by @dominik-zeglen
- Close modal windows automatically - #3296 by @dominik-zeglen
- Move URLs to separate files - #3295 by @dominik-zeglen
- Add basic filters for products and orders list - #3237 by @Bonifacy1
- Fetch default currency from API - #3280 by @dominik-zeglen
- Add `displayName` property to components - #3238 by @Bonifacy1
- Add window titles - #3279 by @dominik-zeglen
- Add paginator component - #3265 by @dominik-zeglen
- Update Material UI to 3.6 - #3387 by @patrys
- Upgrade React, Apollo, Webpack and Babel - #3393 by @patrys
- Add pagination for required connections - #3411 by @dominik-zeglen

### Bugfixes

- Fix language codes - #3311 by @jxltom
- Fix resolving empty attributes list - #3293 by @maarcingebala
- Fix range filters not being applied - #3385 by @michaljelonek
- Remove timeout for updating image height - #3344 by @jxltom
- Return error if checkout was not found - #3289 by @maarcingebala
- Solve an auto-resize conflict between Materialize and medium-editor - #3367 by @adonig
- Fix calls to `ngettext_lazy` - #3380 by @patrys
- Filter preauthorized order from succeeded transactions - #3399 by @jxltom
- Fix incorrect country code in fixtures - #3349 by @bingimar
- Fix updating background image of a collection - #3362 by @fowczarek & @dominik-zeglen

### Docs

- Document settings related to generating thumbnails on demand - #3329 by @NyanKiyoshi
- Improve documentation for Heroku deployment - #3170 by @raybesiga
- Update documentation on Docker deployment - #3326 by @jxltom
- Document payment gateway configuration - #3376 by @NyanKiyoshi

## 2.0.0

### API

- Add mutation to delete a customer; add `isActive` field in `customerUpdate` mutation - #3177 by @maarcingebala
- Add mutations to manage authorization keys - #3082 by @maarcingebala
- Add queries for dashboard homepage - #3146 by @maarcingebala
- Allows user to unset homepage collection - #3140 by @oldPadavan
- Use enums as permission codes - #3095 by @the-bionic
- Return absolute image URLs - #3182 by @maarcingebala
- Add `backgroundImage` field to `CategoryInput` - #3153 by @oldPadavan
- Add `dateJoined` and `lastLogin` fields in `User` type - #3169 by @maarcingebala
- Separate `parent` input field from `CategoryInput` - #3150 by @akjanik
- Remove duplicated field in Order type - #3180 by @maarcingebala
- Handle empty `backgroundImage` field in API - #3159 by @maarcingebala
- Generate name-based slug in collection mutations - #3145 by @akjanik
- Remove products field from `collectionUpdate` mutation - #3141 by @oldPadavan
- Change `items` field in `Menu` type from connection to list - #3032 by @oldPadavan
- Make `Meta.description` required in `BaseMutation` - #3034 by @oldPadavan
- Apply `textwrap.dedent` to GraphQL descriptions - #3167 by @fowczarek

### Dashboard 2.0

- Add collection management - #3135 by @dominik-zeglen
- Add customer management - #3176 by @dominik-zeglen
- Add homepage view - #3155, #3178 by @Bonifacy1 and @dominik-zeglen
- Add product type management - #3052 by @dominik-zeglen
- Add site settings management - #3071 by @dominik-zeglen
- Escape node IDs in URLs - #3115 by @dominik-zeglen
- Restyle categories section - #3072 by @Bonifacy1

### Other

- Change relation between `ProductType` and `Attribute` models - #3097 by @maarcingebala
- Remove `quantity-allocated` generation in `populatedb` script - #3084 by @MartinSeibert
- Handle `Money` serialization - #3131 by @Pacu2
- Do not collect unnecessary static files - #3050 by @jxltom
- Remove host mounted volume in `docker-compose` - #3091 by @tiangolo
- Remove custom services names in `docker-compose` - #3092 by @tiangolo
- Replace COUNTRIES with countries.countries - #3079 by @neeraj1909
- Installing dev packages in docker since tests are needed - #3078 by @jxltom
- Remove comparing string in address-form-panel template - #3074 by @tomcio1205
- Move updating variant names to a Celery task - #3189 by @fowczarek

### Bugfixes

- Fix typo in `clean_input` method - #3100 by @the-bionic
- Fix typo in `ShippingMethod` model - #3099 by @the-bionic
- Remove duplicated variable declaration - #3094 by @the-bionic

### Docs

- Add createdb note to getting started for Windows - #3106 by @ajostergaard
- Update docs on pipenv - #3045 by @jxltom<|MERGE_RESOLUTION|>--- conflicted
+++ resolved
@@ -23,11 +23,9 @@
 - Create general abstraction for object metadata - #4447 by @salwator
 - Contrast improvements - #4508 by @benekex2
 - Allow selecting the number of rows displayed in dashboard's list views - #4414 by @benekex2
-<<<<<<< HEAD
 - Fix generating random avatars when updating staff accounts - #4521 by @maarcingebala
-=======
 - Changed license for artwork to CC-BY 4.0
->>>>>>> 73073200
+
 
 ## 2.8.0
 
