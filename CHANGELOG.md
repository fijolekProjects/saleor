--- conflicted
+++ resolved
@@ -82,9 +82,7 @@
 - Fix `product_updated` and `product_created` webhooks - #6798 by @d-wysocki
 - Add interface for integrating the auth plugins - #6799 by @korycins
 - Fix page `contentJson` field to return JSON - #6832 by @d-wysocki
-<<<<<<< HEAD
 - Add SendgridPlugin - #6793 by @korycins
-=======
 - Add SearchRank to search product by name and description. New enum added to `ProductOrderField` - `RANK` - which returns results sorted by search rank - #6872 by @d-wysocki
 - Allocate stocks for order lines in a bulk way - #6877 by @IKarbowiak
 - Add product description_plaintext to populatedb - #6894 by @d-wysocki
@@ -95,7 +93,6 @@
 - Add default sorting by rank for search products - #6936 by @d-wysocki
 - Fix exporting product description to xlsx - #6959 by @IKarbowiak
 - Add `Shop.version` field to query API version - #6980 by @maarcingebala
->>>>>>> 6abb7721
 
 # 2.11.1
 
