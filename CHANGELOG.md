# Changelog

All notable, unreleased changes to this project will be documented in this file. For the released changes, please visit the [Releases](https://github.com/mirumee/saleor/releases) page.

# Unreleased
- Migrate order line id from int to UUID - #9637 by @IKarbowiak
  - Changed the order line `id` from `int` to `UUID`, the old ids still can be used
  for old order lines.
- Fix invalid `ADDED_PRODUCTS` event parameter for `OrderLinesCreate` mutation - #9653 by @IKarbowiak
<<<<<<< HEAD
- Fix sorting by publication date with pagination - #9741 by IKarbowiak
- Add new fields to `Order` type to show authorize/charge status #9795
  - Add new fields to Order type:
    - `totalAuthorized`
    - `totalCharged`
    - `authorizeStatus`
    - `chargeStatus`
  - Add filters to `Order`:
    - `authorizeStatus`
    - `chargeStatus`
=======
- Fix sorting by publication date with pagination - #9741 by @IKarbowiak
- Fix max_length for voucher_code in Checkout model - #9791 by @SzymJ
>>>>>>> ecba9e1c

### Other changes
- Fix for sending incorrect prices to Avatax - #9633 by @korycins
- PREVIEW_FEATURE: Add mutations for managing a payment transaction attached to order/checkout. - #9564 by @korycins
  - add fields:
    - `order.transactions`
    - `checkout.transactions`
  - add mutations:
    - `transactionCreate`
    - `transactionUpdate`
    - `transactionRequestAction`
  - add new webhook event:
    - `TRANSACTION_ACTION_REQUEST`

#### Saleor Apps
- Add webhooks `MENU_CREATED`, `MENU_UPDATED`, `MENU_DELETED`, `MENU_ITEM_CREATED`, `MENU_ITEM_UPDATED`, `MENU_ITEM_DELETED` - #9651 by @SzymJ
- Add webhooks `VOUCHER_CREATED`, `VOUCHER_UPDATED`, `VOUCHER_DELETED` - #9657 by @SzymJ
- Add webhooks `APP_CREATED`, `APP_UPDATED`, `APP_DELETED`, `APP_STATUS_CHANGED` - #9698 by @SzymJ
- Migrate checkout line id from int to UUID - #9675 by @IKarbowiak
  - Changed the checkout line `id` from `int` to `UUID`, the old ids still can be used
  for old checkout lines.

# 3.3.1

- Drop manual calls to emit post_migrate in migrations (#9647) (b32308802)
- Fix search indexing of empty variants (#9640) (31833a717)

# 3.3.0

### Breaking changes

- PREVIEW_FEATURE: replace error code `NOT_FOUND` with `CHECKOUT_NOT_FOUND` for mutation `OrderCreateFromCheckout` - #9569 by @korycins

### Other changes

- Fix filtering product attributes by date range - #9543 by @IKarbowiak
- Fix for raising Permission Denied when anonymous user calls `checkout.customer` field - #9573 by @korycins
- Use fulltext search for products (#9344) (4b6f25964) by @patrys
- Precise timestamps for publication dates - #9581 by @IKarbowiak
  - Change `publicationDate` fields to `publishedAt` date time fields.
    - Types and inputs where `publicationDate` is deprecated and `publishedAt` field should be used instead:
      - `Product`
      - `ProductChannelListing`
      - `CollectionChannelListing`
      - `Page`
      - `PublishableChannelListingInput`
      - `ProductChannelListingAddInput`
      - `PageCreateInput`
      - `PageInput`
  - Change `availableForPurchaseDate` fields to `availableForPurchaseAt` date time field.
    - Deprecate `Product.availableForPurchase` field, the `Product.availableForPurchaseAt` should be used instead.
    - Deprecate `ProductChannelListing.availableForPurchase` field, the `ProductChannelListing.availableForPurchaseAt` should be used instead.
  - Deprecate `publicationDate` on `CollectionInput` and `CollectionCreateInput`.
  - Deprecate `PUBLICATION_DATE` in `CollectionSortField`, the `PUBLISHED_AT` should be used instead.
  - Deprecate `PUBLICATION_DATE` in `PageSortField`, the `PUBLISHED_AT` should be used instead.
  - Add a new column `published at` to export products. The new field should be used instead of `publication_date`.
- Add an alternative API for fetching metadata - #9231 by @patrys
- New webhook events related to gift card changes (#9588) (52adcd10d) by @SzymJ
- New webhook events for changes related to channels (#9570) (e5d78c63e) by @SzymJ
- Tighten the schema types for output fields (#9605) (81418cb4c) by @patrys
- Include permissions in schema descriptions of protected fields (#9428) (f0a988e79) by @maarcingebala
- Update address database (#9585) (1f5e84e4a) by @patrys
- Handle pagination with invalid cursor that is valid base64 (#9521) (3c12a1e95) by @jakubkuc
- Handle all Braintree errors (#9503) (20f21c34a) by @L3str4nge
- Fix `recalculate_order` dismissing weight unit (#9527) (9aea31774)
- Fix filtering product attributes by date range - #9543 by @IKarbowiak
- Fix for raising Permission Denied when anonymous user calls `checkout.customer` field - #9573 by @korycins
- Optimize stock warehouse resolver performance (955489bff) by @tomaszszymanski129
- Improve shipping zone filters performance (#9540) (7841ec536) by @tomaszszymanski129


# 3.2.0

### Breaking changes

- Convert IDs from DB to GraphQL format in all notification payloads (email plugins and the `NOTIFY` webhook)- #9388 by @L3str4nge
- Migrate order id from int to UUID - #9324 by @IKarbowiak
  - Changed the order `id` changed from `int` to `UUID`, the old ids still can be used
    for old orders.
  - Deprecated the `order.token` field, the `order.id` should be used instead.
  - Deprecated the `token` field in order payload, the `id` field should be used
    instead.
- Enable JWT expiration by default - #9483 by @maarcingebala

### Other changes

#### Saleor Apps

- Introduce custom prices - #9393 by @IKarbowiak
  - Add `HANDLE_CHECKOUTS` permission (only for apps)
- Add subscription webhooks (#9394) @jakubkuc
- Add `language_code` field to webhook payload for `Order`, `Checkout` and `Customer` - #9433 by @rafalp
- Refactor app tokens - #9438 by @IKarbowiak
  - Store app tokens hashes instead of plain text.
- Add category webhook events - #9490 by @SzymJ
- Fix access to own resources by App - #9425 by @korycins
- Add `handle_checkouts` permission - #9402 by @korycins
- Return `user_email` or order user's email in order payload `user_email` field (#9419) (c2d248655)
- Mutation `CategoryBulkDelete` now trigger `category_delete` event - #9533 by @SzymJ
- Add webhooks `SHIPPING_PRICE_CREATED`, `SHIPPING_PRICE_UPDATED`, `SHIPPING_PRICE_DELETED`, `SHIPPING_ZONE_CREATED`, `SHIPPING_ZONE_UPDATED`, `SHIPPING_ZONE_DELETED` - #9522 by @SzymJ

#### Plugins

- Add OpenID Connect Plugin - #9406 by @korycins
- Allow plugins to create their custom error code - #9300 by @LeOndaz

#### Other

- Use full-text search for products search API - #9344 by @patrys

- Include required permission in mutations' descriptions - #9363 by @maarcingebala
- Make GraphQL list items non-nullable - #9391 by @maarcingebala
- Port a better schema printer from GraphQL Core 3.x - #9389 by @patrys
- Fix failing `checkoutCustomerAttach` mutation - #9401 by @IKarbowiak
- Add new mutation `orderCreateFromCheckout` - #9343 by @korycins
- Assign missing user to context - #9520 by @korycins
- Add default ordering to order discounts - #9517 by @fowczarek
- Raise formatted error when trying to assign assigned media to variant - #9496 by @L3str4nge
- Update `orderNumber` field in `OrderEvent` type - #9447 by @IKarbowiak
- Do not create `AttributeValues` when values are not provided - #9446 @IKarbowiak
- Add response status code to event delivery attempt - #9456 by @przlada
- Don't rely on counting objects when reindexing - #9442 by @patrys
- Allow filtering attribute values by ids - #9399 by @IKarbowiak
- Fix errors handling for `orderFulfillApprove` mutation - #9491 by @SzymJ
- Fix shipping methods caching - #9472 by @tomaszszymanski129
- Fix payment flow - #9504 by @IKarbowiak
- Fix etting external methods did not throw an error when that method didn't exist - #9498 by @SethThoburn
- Reduce placeholder image size - #9484 by @jbergstroem
- Improve menus filtering performance - #9539 by @tomaszszymanski129
- Remove EventDeliveries without webhooks and make webhook field non-nullable - #9507 by @jakubkuc
- Improve discount filters performance - #9541 by @tomaszszymanski129
- Change webhooks to be called on commit in atomic transactions - #9532 by @jakubkuc
- Drop distinct and icontains in favor of ilike in apps filtering - #9534 by @tomaszszymanski129
- Refactor csv filters to improve performance - #9535 by @tomaszszymanski129
- Improve attributes filters performance - #9542 by @tomaszszymanski129
- Rename models fields from created to created_at - #9537 by @IKarbowiak

# 3.1.10

- Migration dependencies fix - #9590 by @SzymJ

# 3.1.9

- Use ordering by PK in `queryset_in_batches` (#9493) (4e49c52d2)

# 3.1.8

- Fix shipping methods caching (#9472) (0361f40)
- Fix logging of excessive logger informations (#9441) (d1c5d26)

# 3.1.7

- Handle `ValidationError` in metadata mutations (#9380) (75deaf6ea)
- Fix order and checkout payload serializers (#9369) (8219b6e9b)
- Fix filtering products ordered by collection (#9285) (57aed02a2)
- Cast `shipping_method_id` to int (#9364) (8d0584710)
- Catch "update_fields did not affect any rows" errors and return response with message (#9225) (29c7644fc)
- Fix "str object has no attribute input type" error (#9345) (34c64b5ee)
- Fix `graphene-django` middleware imports (#9360) (2af1cc55d)
- Fix preorders to update stock `quantity_allocated` (#9308) (8cf83df81)
- Do not drop attribute value files when value is deleted (#9320) (57b2888bf)
- Always cast database ID to int in data loader (#9340) (dbc5ec3e3)
- Fix removing references when user removes the referenced object (#9162) (68b33d95a)
- Pass correct list of order lines to `order_added_products_event` (#9286) (db3550f64)
- Fix flaky order payload serializer test (#9387) (d73bd6f9d)

# 3.1.6

- Fix unhandled GraphQL errors after removing `graphene-django` (#9398) (4090e6f2a)

# 3.1.5

- Fix checkout payload (#9333) (61b928e33)
- Revert "3.1 Add checking if given attributes are variant attributes in ProductVariantCreate mutation (#9134)" (#9334) (dfee09db3)

# 3.1.4

- Add `CREATED_AT` and `LAST_MODIFIED_AT` sorting to some GraphQL fields - #9245 by @rafalp
  - Added `LAST_MODIFIED_AT` sort option to `ExportFileSortingInput`
  - Added `CREATED_AT` and `LAST_MODIFIED_AT` sort options to `OrderSortingInput` type
  - Added `LAST_MODIFIED_AT` and `PUBLISHED_AT` sort options to `ProductOrder` type
  - Added `CREATED_AT` and `LAST_MODIFIED_AT` sort options to `SaleSortingInput` type
  - Added `CREATED_AT` and `LAST_MODIFIED_AT` sort options to `UserSortingInput` type
  - Added `ProductVariantSortingInput` type with `LAST_MODIFIED_AT` sort option
  - Deprecated `UPDATED_AT` sort option on `ExportFileSortingInput`
  - Deprecated `LAST_MODIFIED` and `PUBLICATION_DATE` sort options on `ProductOrder` type
  - Deprecated `CREATION_DATE` sort option on `OrderSortingInput` type
- Fix sending empty emails (#9317) (3e8503d8a)
- Add checking if given attributes are variant attributes in ProductVariantCreate mutation (#9134) (409ca7d23)
- Add command to update search indexes (#9315) (fdd81bbfe)
- Upgrade required Node and NPM versions used by release-it tool (#9293) (3f96a9c30)
- Update link to community pages (#9291) (2d96f5c60)
- General cleanup (#9282) (78f59c6a3)
- Fix `countries` resolver performance (#9318) (dc58ef2c4)
- Fix multiple refunds in NP Atobarai - #9222
- Fix dataloaders, filter out productmedia to be removed (#9299) (825ec3cad)
- Fix migration issue between 3.0 and main (#9323) (fec80cd63)
- Drop wishlist models (#9313) (7c9576925)

# 3.1.3

- Add command to update search indexes (#9315) (6be8461c0)
- Fix countries resolver performance (#9318) (e177f3957)

# 3.1.2

### Breaking changes

- Require `MANAGE_ORDERS` permission in `User.orders` query (#9128) (521dfd639)
  - only staff with `manage orders` and can fetch customer orders
  - the customer can fetch his own orders, except drafts

### Other changes

- Fix failing `on_failure` export tasks method (#9160) (efab6db9d)
- Fix mutations breaks on partially invalid IDs (#9227) (e3b6df2eb)
- Fix voucher migrations (#9249) (3c565ba0c)
- List the missing permissions where possible (#9250) (f8df1aa0d)
- Invalidate stocks dataloader (#9188) (e2366a5e6)
- Override `graphene.JSONString` to have more meaningful message in error message (#9171) (2a0c5a71a)
- Small schema fixes (#9224) (932e64808)
- Support Braintree subaccounts (#9191) (035bf705c)
- Split checkout mutations into separate files (#9266) (1d37b0aa3)

# 3.1.1

- Drop product channel listings when removing last available variant (#9232) (b92d3b686)
- Handle product media deletion in a Celery task (#9187) (2b10fc236)
- Filter Customer/Order/Sale/Product/ProductVariant by datetime of last modification (#9137) (55a845c7b)
- Add support for hiding plugins (#9219) (bc9405307)
- Fix missing update of payment methods when using stored payment method (#9158) (ee4bf520b)
- Fix invalid paths in VCR cassettes (#9236) (f6c268d2e)
- Fix Razorpay comment to be inline with code (#9238) (de417af24)
- Remove `graphene-federation` dependency (#9184) (dd43364f7)

# 3.1.0

### Breaking changes

#### Plugins

- Don't run plugins when calculating checkout's total price for available shipping methods resolution - #9121 by @rafalp
  - Use either net or gross price depending on store configuration.

### Other changes

#### Saleor Apps

- Add API for webhook payloads and deliveries - #8227 by @jakubkuc
- Extend app by `AppExtension` - #7701 by @korycins
- Add webhooks for stock changes: `PRODUCT_VARIANT_OUT_OF_STOCK` and `PRODUCT_VARIANT_BACK_IN_STOCK` - #7590 by @mstrumeck
- Add `COLLECTION_CREATED`, `COLLECTION_UPDATED`, `COLLECTION_DELETED` events and webhooks - #8974 by @rafalp
- Add draft orders webhooks by @jakubkuc
- Add support for providing shipping methods by Saleor Apps - #7975 by @bogdal:
  - Add `SHIPPING_LIST_METHODS_FOR_CHECKOUT` sync webhook
- Add sales webhooks - #8157 @kuchichan
- Allow fetching unpublished pages by apps with manage pages permission - #9181 by @IKarbowiak

#### Metadata

- Add ability to use metadata mutations with tokens as an identifier for orders and checkouts - #8426 by @IKarbowiak

#### Attributes

- Introduce swatch attributes - #7261 by @IKarbowiak
- Add `variant_selection` to `ProductAttributeAssign` operations - #8235 by @kuchichan
- Refactor attributes validation - #8905 by @IKarbowiak
  - in create mutations: require all required attributes
  - in update mutations: do not require providing any attributes; when any attribute is given, validate provided values.

#### Other features and changes

- Add gift cards - #7827 by @IKarbowiak, @tomaszszymanski129
- Add Click & Collect - #7673 by @kuchichan
- Add fulfillment confirmation - #7675 by @tomaszszymanski129
- Make SKU an optional field on `ProductVariant` - #7633 by @rafalp
- Possibility to pass metadata in input of `checkoutPaymentCreate` - #8076 by @mateuszgrzyb
- Add `ExternalNotificationTrigger` mutation - #7821 by @mstrumeck
- Extend `accountRegister` mutation to consume first & last name - #8184 by @piotrgrundas
- Introduce sales/vouchers per product variant - #8064 by @kuchichan
- Batch loads in queries for Apollo Federation - #8273 by @rafalp
- Reserve stocks for checkouts - #7589 by @rafalp
- Add query complexity limit to GraphQL API - #8526 by @rafalp
- Add `quantity_limit_per_customer` field to ProductVariant #8405 by @kuchichan
- Make collections names non-unique - #8986 by @rafalp
- Add validation of unavailable products in the checkout. Mutations: `CheckoutShippingMethodUpdate`,
  `CheckoutAddPromoCode`, `CheckoutPaymentCreate` will raise a ValidationError when product in the checkout is
  unavailable - #8978 by @IKarbowiak
- Add `withChoices` flag for Attribute type - #7733 by @dexon44
- Update required permissions for attribute options - #9204 by @IKarbowiak
  - Product attribute options can be fetched by requestors with manage product types and attributes permission.
  - Page attribute options can be fetched by requestors with manage page types and attributes permission.
- Deprecate interface field `PaymentData.reuse_source` - #7988 by @mateuszgrzyb
- Deprecate `setup_future_usage` from `checkoutComplete.paymentData` input - will be removed in Saleor 4.0 - #7994 by @mateuszgrzyb
- Fix shipping address issue in `availableCollectionPoints` resolver for checkout - #8143 by @kuchichan
- Fix cursor-based pagination in products search - #8011 by @rafalp
- Fix crash when querying external shipping methods `translation` field - #8971 by @rafalp
- Fix crash when too long translation strings were passed to `translate` mutations - #8942 by @rafalp
- Raise ValidationError in `CheckoutAddPromoCode`, `CheckoutPaymentCreate` when product in the checkout is
  unavailable - #8978 by @IKarbowiak
- Remove `graphene-django` dependency - #9170 by @rafalp
- Fix disabled warehouses appearing as valid click and collect points when checkout contains only preorders - #9052 by @rafalp
- Fix failing `on_failure` export tasks method - #9160 by @IKarbowiak

# 3.0.0

### Breaking changes

#### Behavior

- Add multichannel - #6242 by @fowczarek @d-wysocki
- Add email interface as a plugin - #6301 by @korycins
- Add unconfirmed order editing - #6829 by @tomaszszymanski129
  - Removed mutations for draft order lines manipulation: `draftOrderLinesCreate`, `draftOrderLineDelete`, `draftOrderLineUpdate`
  - Added instead: `orderLinesCreate`, `orderLineDelete`, `orderLineUpdate` mutations instead.
  - Order events enums `DRAFT_ADDED_PRODUCTS` and `DRAFT_REMOVED_PRODUCTS` are now `ADDED_PRODUCTS` and `REMOVED_PRODUCTS`
- Remove resolving users location from GeoIP; drop `PaymentInput.billingAddress` input field - #6784 by @maarcingebala
- Always create new checkout in `checkoutCreate` mutation - #7318 by @IKarbowiak
  - deprecate `created` return field on `checkoutCreate` mutation
- Return empty values list for attribute without choices - #7394 by @fowczarek
  - `values` for attributes without choices from now are empty list.
  - attributes with choices - `DROPDOWN` and `MULTISELECT`
  - attributes without choices - `FILE`, `REFERENCE`, `NUMERIC` and `RICH_TEXT`
- Unify checkout identifier in checkout mutations and queries - #7511 by @IKarbowiak
- Propagate sale and voucher discounts over specific lines - #8793 by @korycins
  - Use a new interface for response received from plugins/pluginManager. Methods `calculate_checkout_line_unit_price`
    and `calculate_checkout_line_total` returns `TaxedPricesData` instead of `TaxedMoney`.
- Attach sale discount info to the line when adding variant to order - #8821 by @IKarbowiak
  - Use a new interface for the response received from plugins/pluginManager.
    Methods `calculate_order_line_unit` and `calculate_order_line_total` returns
    `OrderTaxedPricesData` instead of `TaxedMoney`.
  - Rename checkout interfaces: `CheckoutTaxedPricesData` instead of `TaxedPricesData`
    and `CheckoutPricesData` instead of `PricesData`
- Sign JWT tokens with RS256 instead of HS256 - #7990 by @korycins
- Add support for filtering available shipping methods by Saleor Apps - #8399 by @kczan, @stnatic
  - Introduce `ShippingMethodData` interface as a root object type for ShippingMethod object
- Limit number of user addresses - #9173 by @IKarbowiak

#### GraphQL Schema

- Drop deprecated meta mutations - #6422 by @maarcingebala
- Drop deprecated service accounts and webhooks API - #6431 by @maarcingebala
- Drop deprecated fields from the `ProductVariant` type: `quantity`, `quantityAllocated`, `stockQuantity`, `isAvailable` - #6436 by @maarcingebala
- Drop authorization keys API - #6631 by @maarcingebala
- Drop `type` field from `AttributeValue` type - #6710 by @IKarbowiak
- Drop deprecated `taxRate` field from `ProductType` - #6795 by @d-wysocki
- Drop deprecated queries and mutations - #7199 by @IKarbowiak
  - drop `url` field from `Category` type
  - drop `url` field from `Category` type
  - drop `url` field from `Product` type
  - drop `localized` fild from `Money` type
  - drop `permissions` field from `User` type
  - drop `navigation` field from `Shop` type
  - drop `isActive` from `AppInput`
  - drop `value` from `AttributeInput`
  - drop `customerId` from `checkoutCustomerAttach`
  - drop `stockAvailability` argument from `products` query
  - drop `created` and `status` arguments from `orders` query
  - drop `created` argument from `draftOrders` query
  - drop `productType` from `ProductFilter`
  - deprecate specific error fields `<TypeName>Errors`, typed `errors` fields and remove deprecation
- Drop top-level `checkoutLine` query from the schema with related resolver, use `checkout` query instead - #7623 by @dexon44
- Change error class in `CollectionBulkDelete` to `CollectionErrors` - #7061 by @d-wysocki
- Make quantity field on `StockInput` required - #7082 by @IKarbowiak
- Add description to shipping method - #7116 by @IKarbowiak
  - `ShippingMethod` was extended with `description` field.
  - `ShippingPriceInput` was extended with `description` field
  - Extended `shippingPriceUpdate`, `shippingPriceCreate` mutation to add/edit description
  - Input field in `shippingPriceTranslate` changed to `ShippingPriceTranslationInput`
- Split `ShippingMethod` into `ShippingMethod` and `ShippingMethodType` (#8399):
  - `ShippingMethod` is used to represent methods offered for checkouts and orders
  - `ShippingMethodType` is used to manage shipping method configurations in Saleor
  - Deprecate `availableShippingMethods` on `Order` and `Checkout`. Use `shippingMethods` and refer to the `active` field instead

#### Saleor Apps

- Drop `CHECKOUT_QUANTITY_CHANGED` webhook - #6797 by @d-wysocki
- Change the payload of the order webhook to handle discounts list - #6874 by @korycins:
  - added fields: `Order.discounts`, `OrderLine.unit_discount_amount`, `OrderLine.unit_discount_type`, `OrderLine.unit_discount_reason`,
  - removed fields: `Order.discount_amount`, `Order.discount_name`, `Order.translated_discount_name`
- Remove triggering a webhook event `PRODUCT_UPDATED` when calling `ProductVariantCreate` mutation. Use `PRODUCT_VARIANT_CREATED` instead - #6963 by @piotrgrundas
- Make `order` property of invoice webhook payload contain order instead of order lines - #7081 by @pdblaszczyk
  - Affected webhook events: `INVOICE_REQUESTED`, `INVOICE_SENT`, `INVOICE_DELETED`
- Added `CHECKOUT_FILTER_SHIPPING_METHODS`, `ORDER_FILTER_SHIPPING_METHODS` sync webhooks - #8399 by @kczan, @stnatic

#### Plugins

- Drop `apply_taxes_to_shipping_price_range` plugin hook - #6746 by @maarcingebala
- Refactor listing payment gateways - #7050 by @maarcingebala:
  - Breaking changes in plugin methods: removed `get_payment_gateway` and `get_payment_gateway_for_checkout`; instead `get_payment_gateways` was added.
- Improve checkout performance - introduce `CheckoutInfo` data class - #6958 by @IKarbowiak;
  - Introduced changes in plugin methods definitions in the following methods, the `checkout` parameter changed to `checkout_info`:
    - `calculate_checkout_total`
    - `calculate_checkout_subtotal`
    - `calculate_checkout_shipping`
    - `get_checkout_shipping_tax_rate`
    - `calculate_checkout_line_total`
    - `calculate_checkout_line_unit_price`
    - `get_checkout_line_tax_rate`
    - `preprocess_order_creation`
  - `preprocess_order_creation` was extend with `lines_info` parameter
- Fix Avalara caching - #7036 by @fowczarek:
  - Introduced changes in plugin methods definitions:
    - `calculate_checkout_line_total` was extended with `lines` parameter
    - `calculate_checkout_line_unit_price` was extended with `lines` parameter
    - `get_checkout_line_tax_rate` was extended with `lines` parameter
  - To get proper taxes we should always send the whole checkout to Avalara.
- Extend plugins manager to configure plugins for each plugins - #7198 by @korycins:
  - Introduce changes in API:
    - `paymentInitialize` - add `channel` parameter. Optional when only one channel exists.
    - `pluginUpdate` - add `channel` parameter.
    - `availablePaymentGateways` - add `channel` parameter.
    - `storedPaymentSources` - add `channel` parameter.
    - `requestPasswordReset` - add `channel` parameter.
    - `requestEmailChange` - add `channel` parameter.
    - `confirmEmailChange` - add `channel` parameter.
    - `accountRequestDeletion` - add `channel` parameter.
    - change structure of type `Plugin`:
      - add `globalConfiguration` field for storing configuration when a plugin is globally configured
      - add `channelConfigurations` field for storing plugin configuration for each channel
      - removed `configuration` field, use `globalConfiguration` and `channelConfigurations` instead
    - change structure of input `PluginFilterInput`:
      - add `statusInChannels` field
      - add `type` field
      - removed `active` field. Use `statusInChannels` instead
  - Change plugin webhook endpoint - #7332 by @korycins.
    - Use /plugins/channel/<channel_slug>/<plugin_id> for plugins with channel configuration
    - Use /plugins/global/<plugin_id> for plugins with global configuration
    - Remove /plugin/<plugin_id> endpoint
- Fix doubling price in checkout for products without tax - #7056 by @IKarbowiak:
  - Introduce changes in plugins method:
    - `calculate_checkout_subtotal` has been dropped from plugins;
    - for correct subtotal calculation, `calculate_checkout_line_total` must be set (manager method for calculating checkout subtotal uses `calculate_checkout_line_total` method)
- Deprecated Stripe plugin - will be removed in Saleor 4.0
  - rename `StripeGatewayPlugin` to `DeprecatedStripeGatewayPlugin`.
  - introduce new `StripeGatewayPlugin` plugin.

### Other changes

#### Features

- Migrate from Draft.js to Editor.js format - #6430, #6456 by @IKarbowiak
- Allow using `Bearer` as an authorization prefix - #6996 by @korycins
- Add product rating - #6284 by @korycins
- Add order confirmation - #6498 by @tomaszszymanski12
- Extend Vatlayer functionalities - #7101 by @korycins:
  - Allow users to enter a list of exceptions (country ISO codes) that will use the source country rather than the destination country for tax purposes.
  - Allow users to enter a list of countries for which no VAT will be added.
- Extend order with origin and original order values - #7326 by @IKarbowiak
- Allow impersonating user by an app/staff - #7754 by @korycins:
  - Add `customerId` to `checkoutCustomerAttach` mutation
  - Add new permission `IMPERSONATE_USER`
- Add possibility to apply a discount to order/order line with status `DRAFT` - #6930 by @korycins
- Implement database read replicas - #8516, #8751 by @fowczarek
- Propagate sale and voucher discounts over specific lines - #8793 by @korycins
  - The created order lines from checkout will now have fulfilled all undiscounted fields with a default price value
    (without any discounts).
  - Order line will now include a voucher discount (in the case when the voucher is for specific products or have a
    flag apply_once_per_order). In that case, `Order.discounts` will not have a relation to `OrderDiscount` object.
  - Webhook payload for `OrderLine` will now include two new fields, `sale_id` (graphql ID of applied sale) and
    `voucher_code` (code of the valid voucher applied to this line).
  - When any sale or voucher discount was applied, `line.discount_reason` will be fulfilled.
  - New interface for handling more data for prices: `PricesData` and `TaxedPricesData` used in checkout calculations
    and in plugins/pluginManager.
- Attach sale discount info to the line when adding variant to order - #8821 by @IKarbowiak
  - Rename checkout interfaces: `CheckoutTaxedPricesData` instead of `TaxedPricesData`
    and `CheckoutPricesData` instead of `PricesData`
  - New interface for handling more data for prices: `OrderTaxedPricesData` used in plugins/pluginManager.
- Add uploading video URLs to product gallery - #6838 by @GrzegorzDerdak
- Add generic `FileUpload` mutation - #6470 by @IKarbowiak

#### Metadata

- Allow passing metadata to `accountRegister` mutation - #7152 by @piotrgrundas
- Copy metadata fields when creating reissue - #7358 by @IKarbowiak
- Add metadata to shipping zones and shipping methods - #6340 by @maarcingebala
- Add metadata to menu and menu item - #6648 by @tomaszszymanski129
- Add metadata to warehouse - #6727 by @d-wysocki
- Added support for querying objects by metadata fields - #6683 by @LeOndaz, #7421 by @korycins
- Change metadata mutations to use token for order and checkout as an identifier - #8542 by @IKarbowiak
  - After changes, using the order `id` for changing order metadata is deprecated

#### Attributes

- Add rich text attribute input - #7059 by @piotrgrundas
- Support setting value for AttributeValue mutations - #7037 by @piotrgrundas
- Add boolean attributes - #7454 by @piotrgrundas
- Add date & date time attributes - #7500 by @piotrgrundas
- Add file attributes - #6568 by @IKarbowiak
- Add page reference attributes - #6624 by @IKarbowiak
- Add product reference attributes - #6711 by @IKarbowiak
- Add numeric attributes - #6790 by @IKarbowiak
- Add `withChoices` flag for Attribute type - #7733 by @CossackDex
- Return empty results when filtering by non-existing attribute - #7025 by @maarcingebala
- Add Page Types - #6261 by @IKarbowiak

#### Plugins

- Add interface for integrating the auth plugins - #6799 by @korycins
- Add Sendgrid plugin - #6793 by @korycins
- Trigger `checkout_updated` plugin method for checkout metadata mutations - #7392 by @maarcingebala

#### Saleor Apps

- Add synchronous payment webhooks - #7044 by @maarcingebala
- Add `CUSTOMER_UPDATED` webhook, add addresses field to customer `CUSTOMER_CREATED` webhook - #6898 by @piotrgrundas
- Add `PRODUCT_VARIANT_CREATED`, `PRODUCT_VARIANT_UPDATED`, `PRODUCT_VARIANT_DELETED` webhooks, fix attributes field for `PRODUCT_CREATED`, `PRODUCT_UPDATED` webhooks - #6963 by @piotrgrundas
- Trigger `PRODUCT_UPDATED` webhook for collections and categories mutations - #7051 by @d-wysocki
- Extend order webhook payload with fulfillment fields - #7364, #7347 by @korycins
  - fulfillments extended with:
    - `total_refund_amount`
    - `shipping_refund_amount`
    - `lines`
  - fulfillment lines extended with:
    - `total_price_net_amount`
    - `total_price_gross_amount`
    - `undiscounted_unit_price_net`
    - `undiscounted_unit_price_gross`
    - `unit_price_net`
- Extend order payload with undiscounted prices and add psp_reference to payment model - #7339 by @IKarbowiak
  - order payload extended with the following fields:
    - `undiscounted_total_net_amount`
    - `undiscounted_total_gross_amount`
    - `psp_reference` on `payment`
  - order lines extended with:
    - `undiscounted_unit_price_net_amount`
    - `undiscounted_unit_price_gross_amount`
    - `undiscounted_total_price_net_amount`
    - `undiscounted_total_price_gross_amount`
- Add `product_id`, `product_variant_id`, `attribute_id` and `page_id` when it is possible for `AttributeValue` translations webhook - #7783 by @fowczarek
- Add draft orders webhooks - #8102 by @jakubkuc
- Add page webhooks: `PAGE_CREATED`, `PAGE_UPDATED` and `PAGE_DELETED` - #6787 by @d-wysocki
- Add `PRODUCT_DELETED` webhook - #6794 by @d-wysocki
- Add `page_type_id` in translations webhook - #7825 by @fowczarek
- Fix failing account mutations for app - #7569 by @IKarbowiak
- Add app support for events - #7622 by @IKarbowiak
- Fix creating translations with app - #6804 by @krzysztofwolski
- Change the `app` query to return info about the currently authenticated app - #6928 by @d-wysocki
- Mark `X-` headers as deprecated and add headers without prefix. All deprecated headers will be removed in Saleor 4.0 - #8179 by @L3str4nge
  - X-Saleor-Event -> Saleor-Event
  - X-Saleor-Domain -> Saleor-Domain
  - X-Saleor-Signature -> Saleor-Signature
  - X-Saleor-HMAC-SHA256 -> Saleor-HMAC-SHA256

#### Other changes

- Add query contains only schema validation - #6827 by @fowczarek
- Add introspection caching - #6871 by @fowczarek
- Fix Sentry reporting - #6902 by @fowczarek
- Deprecate API fields `Order.discount`, `Order.discountName`, `Order.translatedDiscountName` - #6874 by @korycins
- Fix argument validation in page resolver - #6960 by @fowczarek
- Drop `data` field from checkout line model - #6961 by @fowczarek
- Fix `totalCount` on connection resolver without `first` or `last` - #6975 by @fowczarek
- Fix variant resolver on `DigitalContent` - #6983 by @fowczarek
- Fix resolver by id and slug for product and product variant - #6985 by @d-wysocki
- Add optional support for reporting resource limits via a stub field in `shop` - #6967 by @NyanKiyoshi
- Update checkout quantity when checkout lines are deleted - #7002 by @IKarbowiak
- Fix available shipping methods - return also weight methods without weight limits - #7021 by @IKarbowiak
- Validate discount value for percentage vouchers and sales - #7033 by @d-wysocki
- Add field `languageCode` to types: `AccountInput`, `AccountRegisterInput`, `CheckoutCreateInput`, `CustomerInput`, `Order`, `User`. Add field `languageCodeEnum` to `Order` type. Add new mutation `CheckoutLanguageCodeUpdate`. Deprecate field `Order.languageCode`. - #6609 by @korycins
- Extend `Transaction` type with gateway response and `Payment` type with filter - #7062 by @IKarbowiak
- Fix invalid tax rates for lines - #7058 by @IKarbowiak
- Allow seeing unconfirmed orders - #7072 by @IKarbowiak
- Raise `GraphQLError` when too big integer value is provided - #7076 by @IKarbowiak
- Do not update draft order addresses when user is changing - #7088 by @IKarbowiak
- Recalculate draft order when product/variant was deleted - #7085 by @d-wysocki
- Added validation for `DraftOrderCreate` with negative quantity line - #7085 by @d-wysocki
- Remove HTML tags from product `description_plaintext` - #7094 by @d-wysocki
- Fix failing product tasks when instances are removed - #7092 by @IKarbowiak
- Update GraphQL endpoint to only match exactly `/graphql/` without trailing characters - #7117 by @IKarbowiak
- Introduce `traced_resolver` decorator instead of Graphene middleware - #7159 by @tomaszszymanski129
- Fix failing export when exporting attribute without values - #7131 by @IKarbowiak
- Fix incorrect payment data for Klarna - #7150 by @IKarbowiak
- Drop deleted images from storage - #7129 by @IKarbowiak
- Fix export with empty assignment values - #7214 by @IKarbowiak
- Change exported file name - #7222 by @IKarbowiak
- Fix core sorting on related fields - #7195 by @tomaszszymanski129
- Use GraphQL IDs instead of database IDs in export - #7240 by @IKarbowiak
- Fix draft order tax mismatch - #7226 by @IKarbowiak
  - Introduce `calculate_order_line_total` plugin method
- Update core logging for better Celery tasks handling - #7251 by @tomaszszymanski129
- Raise `ValidationError` when refund cannot be performed - #7260 by @IKarbowiak
- Fix customer addresses missing after customer creation - #7327 by @tomaszszymanski129
- Fix invoice generation - #7376 by @tomaszszymanski129
- Allow defining only one field in translations - #7363 by @IKarbowiak
- Allow filtering pages by ids - #7393 by @IKarbowiak
- Fix validate `min_spent` on vouchers to use net or gross value depends on `settings.display_gross_prices` - #7408 by @d-wysocki
- Fix invoice generation - #7376 by tomaszszymanski129
- Add hash to uploading images #7453 by @IKarbowiak
- Add file format validation for uploaded images - #7447 by @IKarbowiak
- Fix attaching params for address form errors - #7485 by @IKarbowiak
- Update draft order validation - #7253 by @IKarbowiak
  - Extend Order type with errors: [OrderError!]! field
  - Create tasks for deleting order lines by deleting products or variants
- Fix doubled checkout total price for one line and zero shipping price - #7532 by @IKarbowiak
- Deprecate nested objects in `TranslatableContent` types - #7522 by @IKarbowiak
- Modify order of auth middleware calls - #7572 by @tomaszszymanski129
- Drop assigning cheapest shipping method in checkout - #7767 by @maarcingebala
- Deprecate `query` argument in `sales` and `vouchers` queries - #7806 by @maarcingebala
- Allow translating objects by translatable content ID - #7803 by @maarcingebala
- Configure a periodic task for removing empty allocations - #7885 by @fowczarek
- Fix missing transaction id in Braintree - #8110 by @fowczarek
- Fix GraphQL federation support - #7771 #8107 by @rafalp
- Fix cursor-based pagination in products search - #8011 #8211 by @rafalp
- Batch loads in queries for Apollo Federation - #8362 by @rafalp
- Add workaround for failing Avatax when line has price 0 - #8610 by @korycins
- Add option to set tax code for shipping in Avatax configuration view - #8596 by @korycins
- Fix Avalara tax fetching from cache - #8647 by @fowczarek
- Fix incorrect stock allocation - #8931 by @IKarbowiak
- Fix incorrect handling of unavailable products in checkout - #8978, #9119 by @IKarbowiak, @korycins
- Add draft orders webhooks - #8102 by @jakubkuc
- Handle `SameSite` cookie attribute in jwt refresh token middleware - #8209 by @jakubkuc
- Fix creating translations with app - #6804 by @krzysztofwolski
- Add possibility to provide external payment ID during the conversion draft order to order - #6320 by @korycins
- Add basic rating for `Products` - #6284 by @korycins
- Add metadata to shipping zones and shipping methods - #6340 by @maarcingebala
- Add Page Types - #6261 by @IKarbowiak
- Migrate draftjs content to editorjs format - #6430 by @IKarbowiak
- Add editorjs sanitizer - #6456 by @IKarbowiak
- Add generic FileUpload mutation - #6470 by @IKarbowiak
- Order confirmation backend - #6498 by @tomaszszymanski129
- Handle `SameSite` cookie attribute in JWT refresh token middleware - #8209 by @jakubkuc
- Add possibility to provide external payment ID during the conversion draft order to order - #6320 by @korycins9
- Fix password reset request - #6351 by @Manfred-Madelaine-pro, Ambroise and Pierre
- Refund products support - #6530 by @korycins
- Add possibility to exclude products from shipping method - #6506 by @korycins
- Add `Shop.availableShippingMethods` query - #6551 by @IKarbowiak
- Add delivery time to shipping method - #6564 by @IKarbowiak
- Shipping zone description - #6653 by @tomaszszymanski129
- Get tax rate from plugins - #6649 by @IKarbowiak
- Added support for querying user by email - #6632 @LeOndaz
- Add order shipping tax rate - #6678 by @IKarbowiak
- Deprecate field `descriptionJSON` from `Product`, `Category`, `Collection` and field `contentJSON` from `Page` - #6692 by @d-wysocki
- Fix products visibility - #6704 by @IKarbowiak
- Fix page `contentJson` field to return JSON - #6832 by @d-wysocki
- Add SearchRank to search product by name and description. New enum added to `ProductOrderField` - `RANK` - which returns results sorted by search rank - #6872 by @d-wysocki
- Allocate stocks for order lines in a bulk way - #6877 by @IKarbowiak
- Deallocate stocks for order lines in a bulk way - #6896 by @IKarbowiak
- Prevent negative available quantity - #6897 by @d-wysocki
- Add default sorting by rank for search products - #6936 by @d-wysocki
- Fix exporting product description to xlsx - #6959 by @IKarbowiak
- Add `Shop.version` field to query API version - #6980 by @maarcingebala
- Add new authorization header `Authorization-Bearer` - #6998 by @korycins
- Add field `paymentMethodType` to `Payment` object - #7073 by @korycins
- Unify Warehouse Address API - #7481 by @d-wysocki
  - deprecate `companyName` on `Warehouse` type
  - remove `companyName` on `WarehouseInput` type
  - remove `WarehouseAddressInput` on `WarehouseUpdateInput` and `WarehouseCreateInput`, and change it to `AddressInput`
- Fix passing incorrect customer email to payment gateways - #7486 by @korycins
- Add HTTP meta tag for Content-Security-Policy in GraphQL Playground - #7662 by @NyanKiyoshi
- Add additional validation for `from_global_id_or_error` function - #8780 by @CossackDex

# 2.11.1

- Add support for Apple Pay on the web - #6466 by @korycins

## 2.11.0

### Features

- Add products export - #5255 by @IKarbowiak
- Add external apps support - #5767 by @korycins
- Invoices backend - #5732 by @tomaszszymanski129
- Adyen drop-in integration - #5914 by @korycins, @IKarbowiak
- Add a callback view to plugins - #5884 by @korycins
- Support pushing webhook events to message queues - #5940 by @patrys, @korycins
- Send a confirmation email when the order is canceled or refunded - #6017
- No secure cookie in debug mode - #6082 by @patrys, @orzechdev
- Add searchable and available for purchase flags to product - #6060 by @IKarbowiak
- Add `TotalPrice` to `OrderLine` - #6068 @fowczarek
- Add `PRODUCT_UPDATED` webhook event - #6100 by @tomaszszymanski129
- Search orders by GraphQL payment ID - #6135 by @korycins
- Search orders by a custom key provided by payment gateway - #6135 by @korycins
- Add ability to set a default product variant - #6140 by @tomaszszymanski129
- Allow product variants to be sortable - #6138 by @tomaszszymanski129
- Allow fetching stocks for staff users only with `MANAGE_ORDERS` permissions - #6139 by @fowczarek
- Add filtering to `ProductVariants` query and option to fetch variant by SKU in `ProductVariant` query - #6190 by @fowczarek
- Add filtering by Product IDs to `products` query - #6224 by @GrzegorzDerdak
- Add `change_currency` command - #6016 by @maarcingebala
- Add dummy credit card payment - #5822 by @IKarbowiak
- Add custom implementation of UUID scalar - #5646 by @koradon
- Add `AppTokenVerify` mutation - #5716 by @korycins

### Breaking Changes

- Refactored JWT support. Requires handling of JWT token in the storefront (a case when the backend returns the exception about the invalid token). - #5734, #5816 by @korycins
- New logging setup will now output JSON logs in production mode for ease of feeding them into log collection systems like Logstash or CloudWatch Logs - #5699 by @patrys
- Deprecate `WebhookEventType.CHECKOUT_QUANTITY_CHANGED` - #5837 by @korycins
- Anonymize and update order and payment fields; drop `PaymentSecureConfirm` mutation, drop Payment type fields: `extraData`, `billingAddress`, `billingEmail`, drop `gatewayResponse` from `Transaction` type - #5926 by @IKarbowiak
- Switch the HTTP stack from WSGI to ASGI based on Uvicorn - #5960 by @patrys
- Add `MANAGE_PRODUCT_TYPES_AND_ATTRIBUTES` permission, which is now required to access all attributes and product types related mutations - #6219 by @IKarbowiak

### Fixes

- Fix payment fields in order payload for webhooks - #5862 by @korycins
- Fix specific product voucher in draft orders - #5727 by @fowczarek
- Explicit country assignment in default shipping zones - #5736 by @maarcingebala
- Drop `json_content` field from the `Menu` model - #5761 by @maarcingebala
- Strip warehouse name in mutations - #5766 by @koradon
- Add missing order events during checkout flow - #5684 by @koradon
- Update Google Merchant to get tax rate based by plugin manager - #5823 by @gabmartinez
- Allow unicode in slug fields - #5877 by @IKarbowiak
- Fix empty plugin object result after `PluginUpdate` mutation - #5968 by @gabmartinez
- Allow finishing checkout when price amount is 0 - #6064 by @IKarbowiak
- Fix incorrect tax calculation for Avatax - #6035 by @korycins
- Fix incorrect calculation of subtotal with active Avatax - #6035 by @korycins
- Fix incorrect assignment of tax code for Avatax - #6035 by @korycins
- Do not allow negative product price - #6091 by @IKarbowiak
- Handle None as attribute value - #6092 by @IKarbowiak
- Fix for calling `order_created` before the order was saved - #6095 by @korycins
- Update default decimal places - #6098 by @IKarbowiak
- Avoid assigning the same pictures twice to a variant - #6112 by @IKarbowiak
- Fix crashing system when Avalara is improperly configured - #6117 by @IKarbowiak
- Fix for failing finalising draft order - #6133 by @korycins
- Remove corresponding draft order lines when variant is removing - #6119 by @IKarbowiak
- Update required perms for apps management - #6173 by @IKarbowiak
- Raise an error for an empty key in metadata - #6176 by @IKarbowiak
- Add attributes to product error - #6181 by @IKarbowiak
- Allow to add product variant with 0 price to draft order - #6189 by @IKarbowiak
- Fix deleting product when default variant is deleted - #6186 by @IKarbowiak
- Fix get unpublished products, product variants and collection as app - #6194 by @fowczarek
- Set `OrderFulfillStockInput` fields as required - #6196 by @IKarbowiak
- Fix attribute filtering by categories and collections - #6214 by @fowczarek
- Fix `is_visible` when `publication_date` is today - #6225 by @korycins
- Fix filtering products by multiple attributes - #6215 by @GrzegorzDerdak
- Add attributes validation while creating/updating a product's variant - #6269 by @GrzegorzDerdak
- Add metadata to page model - #6292 by @dominik-zeglen
- Fix for unnecessary attributes validation while updating simple product - #6300 by @GrzegorzDerdak
- Include order line total price to webhook payload - #6354 by @korycins
- Fix for fulfilling an order when product quantity equals allocated quantity - #6333 by @GrzegorzDerdak
- Fix for the ability to filter products on collection - #6363 by @GrzegorzDerdak

## 2.10.2

- Add command to change currencies in the database - #5906 by @d-wysocki

## 2.10.1

- Fix multiplied stock quantity - #5675 by @fowczarek
- Fix invalid allocation after migration - #5678 by @fowczarek
- Fix order mutations as app - #5680 by @fowczarek
- Prevent creating checkout/draft order with unpublished product - #5676 by @d-wysocki

## 2.10.0

- OpenTracing support - #5188 by @tomaszszymanski129
- Account confirmation email - #5126 by @tomaszszymanski129
- Relocate `Checkout` and `CheckoutLine` methods into separate module and update checkout related plugins to use them - #4980 by @krzysztofwolski
- Fix problem with free shipping voucher - #4942 by @IKarbowiak
- Add sub-categories to random data - #4949 by @IKarbowiak
- Deprecate `localized` field in Money type - #4952 by @IKarbowiak
- Fix for shipping API not applying taxes - #4913 by @kswiatek92
- Query object translation with only `manage_translation` permission - #4914 by @fowczarek
- Add customer note to draft orders API - #4973 by @IKarbowiak
- Allow to delete category and leave products - #4970 by @IKarbowiak
- Remove thumbnail generation from migration - #3494 by @kswiatek92
- Rename 'shipping_date' field in fulfillment model to 'created' - #2433 by @kswiatek92
- Reduce number of queries for 'checkoutComplete' mutation - #4989 by @IKarbowiak
- Force PyTest to ignore the environment variable containing the Django settings module - #4992 by @NyanKiyoshi
- Extend JWT token payload with user information - #4987 by @salwator
- Optimize the queries for product list in the dashboard - #4995 by @IKarbowiak
- Drop dashboard 1.0 - #5000 by @IKarbowiak
- Fixed serialization error on weight fields when running `loaddata` and `dumpdb` - #5005 by @NyanKiyoshi
- Fixed JSON encoding error on Google Analytics reporting - #5004 by @NyanKiyoshi
- Create custom field to translation, use new translation types in translations query - #5007 by @fowczarek
- Take allocated stock into account in `StockAvailability` filter - #5019 by @simonbru
- Generate matching postal codes for US addresses - #5033 by @maarcingebala
- Update debug toolbar - #5032 by @IKarbowiak
- Allow staff member to receive notification about customers orders - #4993 by @kswiatek92
- Add user's global id to the JWT payload - #5039 by @salwator
- Make middleware path resolving lazy - #5041 by @NyanKiyoshi
- Generate slug on saving the attribute value - #5055 by @fowczarek
- Fix order status after order update - #5072 by @fowczarek
- Extend top-level connection resolvers with ability to sort results - #5018 by @fowczarek
- Drop storefront 1.0 - #5043 by @IKarbowiak
- Replace permissions strings with enums - #5038 by @kswiatek92
- Remove gateways forms and templates - #5075 by @IKarbowiak
- Add `Wishlist` models and GraphQL endpoints - #5021 by @derenio
- Remove deprecated code - #5107 by @IKarbowiak
- Fix voucher start date filtering - #5133 by @dominik-zeglen
- Search by sku in products query - #5117 by @fowczarek
- Send fulfillment update email - #5118 by @IKarbowiak
- Add address query - #5148 by @kswiatek92
- Add `checkout_quantity_changed` webhook - #5042 by @derenio
- Remove unnecessary `manage_orders` permission - #5142 by @kswiatek92
- Mutation to change the user email - #5076 by @kswiatek92
- Add MyPy checks - #5150 by @IKarbowiak
- Move extracting user or service account to utils - #5152 by @kswiatek92
- Deprecate order status/created arguments - #5076 by @kswiatek92
- Fix getting title field in page mutations #5160 by @maarcingebala
- Copy public and private metadata from the checkout to the order upon creation - #5165 by @dankolbman
- Add warehouses and stocks- #4986 by @szewczykmira
- Add permission groups - #5176, #5513 by @IKarbowiak
- Drop `gettext` occurrences - #5189 by @IKarbowiak
- Fix `product_created` webhook - #5187 by @dzkb
- Drop unused resolver `resolve_availability` - #5190 by @maarcingebala
- Fix permission for `checkoutCustomerAttach` mutation - #5192 by @maarcingebala
- Restrict access to user field - #5194 by @maarcingebala
- Unify permission for service account API client in test - #5197 by @fowczarek
- Add additional confirmation step to `checkoutComplete` mutation - #5179 by @salwator
- Allow sorting warehouses by name - #5211 by @dominik-zeglen
- Add anonymization to GraphQL's `webhookSamplePayload` endpoint - #5161 @derenio
- Add slug to `Warehouse`, `Product` and `ProductType` models - #5196 by @IKarbowiak
- Add mutation for assigning, unassigning shipping zones to warehouse - #5217 by @kswiatek92
- Fix passing addresses to `PaymentData` objects - #5223 by @maarcingebala
- Return `null` when querying `me` as an anonymous user - #5231 by @maarcingebala
- Added `PLAYGROUND_ENABLED` environment variable/setting to allow to enable the GraphQL playground when `DEBUG` is disabled - #5254 by @NyanKiyoshi
- Fix access to order query when request from service account - #5258 by @fowczarek
- Customer shouldn't be able to see draft orders by token - #5259 by @fowczarek
- Customer shouldn't be able to query checkout with another customer - #5268 by @fowczarek
- Added integration support of Jaeger Tracing - #5282 by @NyanKiyoshi
- Return `null` when querying `me` as an anonymous user - #5231 as @maarcingebala
- Add `fulfillment created` webhook - @szewczykmira
- Unify metadata API - #5178 by @fowczarek
- Add compiled versions of emails to the repository - #5260 by @tomaszszymanski129
- Add required prop to fields where applicable - #5293 by @dominik-zeglen
- Drop `get_absolute_url` methods - #5299 by @IKarbowiak
- Add `--force` flag to `cleardb` command - #5302 by @maarcingebala
- Require non-empty message in `orderAddNote` mutation - #5316 by @maarcingebala
- Stock management refactor - #5323 by @IKarbowiak
- Add discount error codes - #5348 by @IKarbowiak
- Add benchmarks to checkout mutations - #5339 by @fowczarek
- Add pagination tests - #5363 by @fowczarek
- Add ability to assign multiple warehouses in mutations to create/update a shipping zone - #5399 by @fowczarek
- Add filter by ids to the `warehouses` query - #5414 by @fowczarek
- Add shipping rate price validation - #5411 by @kswiatek92
- Remove unused settings and environment variables - #5420 by @maarcingebala
- Add product price validation - #5413 by @kswiatek92
- Add attribute validation to `attributeAssign` mutation - #5423 by @kswiatek92
- Add possibility to update/delete more than one item in metadata - #5446 by @koradon
- Check if image exists before validating - #5425 by @kswiatek92
- Fix warehouses query not working without id - #5441 by @koradon
- Add `accountErrors` to `CreateToken` mutation - #5437, #5465 by @koradon
- Raise `GraphQLError` if filter has invalid IDs - #5460 by @gabmartinez
- Use `AccountErrorCode.INVALID_CREDENTIALS` instead of `INVALID_PASSWORD` - #5495 by @koradon
- Add tests for pagination - #5468 by @koradon
- Add `Job` abstract model and interface - #5510 by @IKarbowiak
- Refactor implementation of allocation - #5445 by @fowczarek
- Fix `WeightScalar` - #5530 by @koradon
- Add `OrderFulfill` mutation - #5525 by @fowczarek
- Add "It Works" page - #5494 by @IKarbowiak and @dominik-zeglen
- Extend errors in `OrderFulfill` mutation - #5553 by @fowczarek
- Refactor `OrderCancel` mutation for multiple warehouses - #5554 by @fowczarek
- Add negative weight validation - #5564 by @fowczarek
- Add error when user pass empty object as address - #5585 by @fowczarek
- Fix payment creation without shipping method - #5444 by @d-wysocki
- Fix checkout and order flow with variant without inventory tracking - #5599 by @fowczarek
- Fixed JWT expired token being flagged as unhandled error rather than handled. - #5603 by @NyanKiyoshi
- Refactor read-only middleware - #5602 by @maarcingebala
- Fix availability for variants without inventory tracking - #5605 by @fowczarek
- Drop support for configuring Vatlayer plugin from settings file. - #5614 by @korycins
- Add ability to query category, collection or product by slug - #5574 by @koradon
- Add `quantityAvailable` field to `ProductVariant` type - #5628 by @fowczarek
- Use tags rather than time-based logs for information on requests - #5608 by @NyanKiyoshi

## 2.9.0

### API

- Add mutation to change customer's first name last name - #4489 by @fowczarek
- Add mutation to delete customer's account - #4494 by @fowczarek
- Add mutation to change customer's password - #4656 by @fowczarek
- Add ability to customize email sender address in emails sent by Saleor - #4820 by @NyanKiyoshi
- Add ability to filter attributes per global ID - #4640 by @NyanKiyoshi
- Add ability to search product types by value (through the name) - #4647 by @NyanKiyoshi
- Add queries and mutation for serving and saving the configuration of all plugins - #4576 by @korycins
- Add `redirectUrl` to staff and user create mutations - #4717 by @fowczarek
- Add error codes to mutations responses - #4676 by @Kwaidan00
- Add translations to countries in `shop` query - #4732 by @fowczarek
- Add support for sorting product by their attribute values through given attribute ID - #4740 by @NyanKiyoshi
- Add descriptions for queries and query arguments - #4758 by @maarcingebala
- Add support for Apollo Federation - #4825 by @salwator
- Add mutation to create multiple product variants at once - #4735 by @fowczarek
- Add default value to custom errors - #4797 by @fowczarek
- Extend `availablePaymentGateways` field with gateways' configuration data - #4774 by @salwator
- Change `AddressValidationRules` API - #4655 by @Kwaidan00
- Use search in a consistent way; add sort by product type name and publication status to `products` query. - #4715 by @fowczarek
- Unify `menuItemMove` mutation with other reordering mutations - #4734 by @NyanKiyoshi
- Don't create an order when the payment was unsuccessful - #4500 by @NyanKiyoshi
- Don't require shipping information in checkout for digital orders - #4573 by @NyanKiyoshi
- Drop `manage_users` permission from the `permissions` query - #4854 by @maarcingebala
- Deprecate `inCategory` and `inCollection` attributes filters in favor of `filter` argument - #4700 by @NyanKiyoshi & @khalibloo
- Remove `PaymentGatewayEnum` from the schema, as gateways now are dynamic plugins - #4756 by @salwator
- Require `manage_products` permission to query `costPrice` and `stockQuantity` fields - #4753 by @NyanKiyoshi
- Refactor account mutations - #4510, #4668 by @fowczarek
- Fix generating random avatars when updating staff accounts - #4521 by @maarcingebala
- Fix updating JSON menu representation in mutations - #4524 by @maarcingebala
- Fix setting variant's `priceOverride` and `costPrice` to `null` - #4754 by @NyanKiyoshi
- Fix fetching staff user without `manage_users` permission - #4835 by @fowczarek
- Ensure that a GraphQL query is a string - #4836 by @nix010
- Add ability to configure the password reset link - #4863 by @fowczarek
- Fixed a performance issue where Saleor would sometimes run huge, unneeded prefetches when resolving categories or collections - #5291 by @NyanKiyoshi
- uWSGI now forces the django application to directly load on startup instead of being lazy - #5357 by @NyanKiyoshi

### Core

- Add enterprise-grade attributes management - #4351 by @dominik-zeglen and @NyanKiyoshi
- Add extensions manager - #4497 by @korycins
- Add service accounts - backend support - #4689 by @korycins
- Add support for webhooks - #4731 by @korycins
- Migrate the attributes mapping from HStore to many-to-many relation - #4663 by @NyanKiyoshi
- Create general abstraction for object metadata - #4447 by @salwator
- Add metadata to `Order` and `Fulfillment` models - #4513, #4866 by @szewczykmira
- Migrate the tax calculations to plugins - #4497 by @korycins
- Rewrite payment gateways using plugin architecture - #4669 by @salwator
- Rewrite Stripe integration to use PaymentIntents API - #4606 by @salwator
- Refactor password recovery system - #4617 by @fowczarek
- Add functionality to sort products by their "minimal variant price" - #4416 by @derenio
- Add voucher's "once per customer" feature - #4442 by @fowczarek
- Add validations for minimum password length in settings - #4735 by @fowczarek
- Add form to configure payments in the dashboard - #4807 by @szewczykmira
- Change `unique_together` in `AttributeValue` - #4805 by @fowczarek
- Change max length of SKU to 255 characters - #4811 by @lex111
- Distinguish `OrderLine` product name and variant name - #4702 by @fowczarek
- Fix updating order status after automatic fulfillment of digital products - #4709 by @korycins
- Fix error when updating or creating a sale with missing required values - #4778 by @NyanKiyoshi
- Fix error filtering pages by URL in the dashboard 1.0 - #4776 by @NyanKiyoshi
- Fix display of the products tax rate in the details page of dashboard 1.0 - #4780 by @NyanKiyoshi
- Fix adding the same product into a collection multiple times - #4518 by @NyanKiyoshi
- Fix crash when placing an order when a customer happens to have the same address more than once - #4824 by @NyanKiyoshi
- Fix time zone based tests - #4468 by @fowczarek
- Fix serializing empty URLs as a string when creating menu items - #4616 by @maarcingebala
- The invalid IP address in HTTP requests now fallback to the requester's IP address. - #4597 by @NyanKiyoshi
- Fix product variant update with current attribute values - #4936 by @fowczarek
- Update checkout last field and add auto now fields to save with update_fields parameter - #5177 by @IKarbowiak

### Dashboard 2.0

- Allow selecting the number of rows displayed in dashboard's list views - #4414 by @benekex2
- Add ability to toggle visible columns in product list - #4608 by @dominik-zeglen
- Add voucher settings - #4556 by @benekex2
- Contrast improvements - #4508 by @benekex2
- Display menu item form errors - #4551 by @dominik-zeglen
- Do not allow random IDs to appear in snapshots - #4495 by @dominik-zeglen
- Input UI changes - #4542 by @benekex2
- Implement new menu design - #4476 by @benekex2
- Refetch attribute list after closing modal - #4615 by @dominik-zeglen
- Add config for Testcafe - #4553 by @dominik-zeglen
- Fix product type taxes select - #4453 by @benekex2
- Fix form reloading - #4467 by @dominik-zeglen
- Fix voucher limit value when checkbox unchecked - #4456 by @benekex2
- Fix searches and pickers - #4487 by @dominik-zeglen
- Fix dashboard menu styles - #4491 by @benekex2
- Fix menu responsiveness - #4511 by @benekex2
- Fix loosing focus while typing in the product description field - #4549 by @dominik-zeglen
- Fix MUI warnings - #4588 by @dominik-zeglen
- Fix bulk action checkboxes - #4618 by @dominik-zeglen
- Fix rendering user avatar when it's empty #4546 by @maarcingebala
- Remove Dashboard 2.0 files form Saleor repository - #4631 by @dominik-zeglen
- Fix CreateToken mutation to use NonNull on errors field #5415 by @gabmartinez

### Other notable changes

- Replace Pipenv with Poetry - #3894 by @michaljelonek
- Upgrade `django-prices` to v2.1 - #4639 by @NyanKiyoshi
- Disable reports from uWSGI about broken pipe and write errors from disconnected clients - #4596 by @NyanKiyoshi
- Fix the random failures of `populatedb` trying to create users with an existing email - #4769 by @NyanKiyoshi
- Enforce `pydocstyle` for Python docstrings over the project - #4562 by @NyanKiyoshi
- Move Django Debug Toolbar to dev requirements - #4454 by @derenio
- Change license for artwork to CC-BY 4.0
- New translations:
  - Greek

## 2.8.0

### Core

- Avatax backend support - #4310 by @korycins
- Add ability to store used payment sources in gateways (first implemented in Braintree) - #4195 by @salwator
- Add ability to specify a minimal quantity of checkout items for a voucher - #4427 by @fowczarek
- Change the type of start and end date fields from Date to DateTime - #4293 by @fowczarek
- Revert the custom dynamic middlewares - #4452 by @NyanKiyoshi

### Dashboard 2.0

- UX improvements in Vouchers section - #4362 by @benekex2
- Add company address configuration - #4432 by @benekex2
- Require name when saving a custom list filter - #4269 by @benekex2
- Use `esModuleInterop` flag in `tsconfig.json` to simplify imports - #4372 by @dominik-zeglen
- Use hooks instead of a class component in forms - #4374 by @dominik-zeglen
- Drop CSRF token header from API client - #4357 by @dominik-zeglen
- Fix various bugs in the product section - #4429 by @dominik-zeglen

### Other notable changes

- Fix error when creating a checkout with voucher code - #4292 by @NyanKiyoshi
- Fix error when users enter an invalid phone number in an address - #4404 by @NyanKiyoshi
- Fix error when adding a note to an anonymous order - #4319 by @NyanKiyoshi
- Fix gift card duplication error in the `populatedb` script - #4336 by @fowczarek
- Fix vouchers apply once per order - #4339 by @fowczarek
- Fix discount tests failing at random - #4401 by @korycins
- Add `SPECIFIC_PRODUCT` type to `VoucherType` - #4344 by @fowczarek
- New translations:
  - Icelandic
- Refactored the backend side of `checkoutCreate` to improve performances and prevent side effects over the user's checkout if the checkout creation was to fail. - #4367 by @NyanKiyoshi
- Refactored the logic of cleaning the checkout shipping method over the API, so users do not lose the shipping method when updating their checkout. If the shipping method becomes invalid, it will be replaced by the cheapest available. - #4367 by @NyanKiyoshi & @szewczykmira
- Refactored process of getting available shipping methods to make it easier to understand and prevent human-made errors. - #4367 by @NyanKiyoshi
- Moved 3D secure option to Braintree plugin configuration and update config structure mechanism - #4751 by @salwator

## 2.7.0

### API

- Create order only when payment is successful - #4154 by @NyanKiyoshi
- Order Events containing order lines or fulfillment lines now return the line object in the GraphQL API - #4114 by @NyanKiyoshi
- GraphQL now prints exceptions to stderr as well as returning them or not - #4148 by @NyanKiyoshi
- Refactored API resolvers to static methods with root typing - #4155 by @NyanKiyoshi
- Add phone validation in the GraphQL API to handle the library upgrade - #4156 by @NyanKiyoshi

### Core

- Add basic Gift Cards support in the backend - #4025 by @fowczarek
- Add the ability to sort products within a collection - #4123 by @NyanKiyoshi
- Implement customer events - #4094 by @NyanKiyoshi
- Merge "authorize" and "capture" operations - #4098 by @korycins, @NyanKiyoshi
- Separate the Django middlewares from the GraphQL API middlewares - #4102 by @NyanKiyoshi, #4186 by @cmiacz

### Dashboard 2.0

- Add navigation section - #4012 by @dominik-zeglen
- Add filtering on product list - #4193 by @dominik-zeglen
- Add filtering on orders list - #4237 by @dominik-zeglen
- Change input style and improve Storybook stories - #4115 by @dominik-zeglen
- Migrate deprecated fields in Dashboard 2.0 - #4121 by @benekex2
- Add multiple select checkbox - #4133, #4146 by @benekex2
- Rename menu items in Dashboard 2.0 - #4172 by @benekex2
- Category delete modal improvements - #4171 by @benekex2
- Close modals on click outside - #4236 - by @benekex2
- Use date localize hook in translations - #4202 by @dominik-zeglen
- Unify search API - #4200 by @dominik-zeglen
- Default default PAGINATE_BY - #4238 by @dominik-zeglen
- Create generic filtering interface - #4221 by @dominik-zeglen
- Add default state to rich text editor = #4281 by @dominik-zeglen
- Fix translation discard button - #4109 by @benekex2
- Fix draftail options and icons - #4132 by @benekex2
- Fix typos and messages in Dashboard 2.0 - #4168 by @benekex2
- Fix view all orders button - #4173 by @benekex2
- Fix visibility card view - #4198 by @benekex2
- Fix query refetch after selecting an object in list - #4272 by @dominik-zeglen
- Fix image selection in variants - #4270 by @benekex2
- Fix collection search - #4267 by @dominik-zeglen
- Fix quantity height in draft order edit - #4273 by @benekex2
- Fix checkbox clickable area size - #4280 by @dominik-zeglen
- Fix breaking object selection in menu section - #4282 by @dominik-zeglen
- Reset selected items when tab switch - #4268 by @benekex2

### Other notable changes

- Add support for Google Cloud Storage - #4127 by @chetabahana
- Adding a nonexistent variant to checkout no longer crashes - #4166 by @NyanKiyoshi
- Disable storage of Celery results - #4169 by @NyanKiyoshi
- Disable polling in Playground - #4188 by @maarcingebala
- Cleanup code for updated function names and unused argument - #4090 by @jxltom
- Users can now add multiple "Add to Cart" forms in a single page - #4165 by @NyanKiyoshi
- Fix incorrect argument in `get_client_token` in Braintree integration - #4182 by @maarcingebala
- Fix resolving attribute values when transforming them to HStore - #4161 by @maarcingebala
- Fix wrong calculation of subtotal in cart page - #4145 by @korycins
- Fix margin calculations when product/variant price is set to zero - #4170 by @MahmoudRizk
- Fix applying discounts in checkout's subtotal calculation in API - #4192 by @maarcingebala
- Fix GATEWAYS_ENUM to always contain all implemented payment gateways - #4108 by @koradon

## 2.6.0

### API

- Add unified filtering interface in resolvers - #3952, #4078 by @korycins
- Add mutations for bulk actions - #3935, #3954, #3967, #3969, #3970 by @akjanik
- Add mutation for reordering menu items - #3958 by @NyanKiyoshi
- Optimize queries for single nodes - #3968 @NyanKiyoshi
- Refactor error handling in mutations #3891 by @maarcingebala & @akjanik
- Specify mutation permissions through Meta classes - #3980 by @NyanKiyoshi
- Unify pricing access in products and variants - #3948 by @NyanKiyoshi
- Use only_fields instead of exclude_fields in type definitions - #3940 by @michaljelonek
- Prefetch collections when getting sales of a bunch of products - #3961 by @NyanKiyoshi
- Remove unnecessary dedents from GraphQL schema so new Playground can work - #4045 by @salwator
- Restrict resolving payment by ID - #4009 @NyanKiyoshi
- Require `checkoutId` for updating checkout's shipping and billing address - #4074 by @jxltom
- Handle errors in `TokenVerify` mutation - #3981 by @fowczarek
- Unify argument names in types and resolvers - #3942 by @NyanKiyoshi

### Core

- Use Black as the default code formatting tool - #3852 by @krzysztofwolski and @NyanKiyoshi
- Dropped Python 3.5 support - #4028 by @korycins
- Rename Cart to Checkout - #3963 by @michaljelonek
- Use data classes to exchange data with payment gateways - #4028 by @korycins
- Refactor order events - #4018 by @NyanKiyoshi

### Dashboard 2.0

- Add bulk actions - #3955 by @dominik-zeglen
- Add user avatar management - #4030 by @benekex2
- Add navigation drawer support on mobile devices - #3839 by @benekex2
- Fix rendering validation errors in product form - #4024 by @benekex2
- Move dialog windows to query string rather than router paths - #3953 by @dominik-zeglen
- Update order events types - #4089 by @jxltom
- Code cleanup by replacing render props with react hooks - #4010 by @dominik-zeglen

### Other notable changes

- Add setting to enable Django Debug Toolbar - #3983 by @koradon
- Use newest GraphQL Playground - #3971 by @salwator
- Ensure adding to quantities in the checkout is respecting the limits - #4005 by @NyanKiyoshi
- Fix country area choices - #4008 by @fowczarek
- Fix price_range_as_dict function - #3999 by @zodiacfireworks
- Fix the product listing not showing in the voucher when there were products selected - #4062 by @NyanKiyoshi
- Fix crash in Dashboard 1.0 when updating an order address's phone number - #4061 by @NyanKiyoshi
- Reduce the time of tests execution by using dummy password hasher - #4083 by @korycins
- Set up explicit **hash** function - #3979 by @akjanik
- Unit tests use none as media root - #3975 by @korycins
- Update file field styles with materializecss template filter - #3998 by @zodiacfireworks
- New translations:
  - Albanian
  - Colombian Spanish
  - Lithuanian

## 2.5.0

### API

- Add query to fetch draft orders - #3809 by @michaljelonek
- Add bulk delete mutations - #3838 by @michaljelonek
- Add `languageCode` enum to API - #3819 by @michaljelonek, #3854 by @jxltom
- Duplicate address instances in checkout mutations - #3866 by @pawelzar
- Restrict access to `orders` query for unauthorized users - #3861 by @pawelzar
- Support setting address as default in address mutations - #3787 by @jxltom
- Fix phone number validation in GraphQL when country prefix not given - #3905 by @patrys
- Report pretty stack traces in DEBUG mode - #3918 by @patrys

### Core

- Drop support for Django 2.1 and Django 1.11 (previous LTS) - #3929 by @patrys
- Fulfillment of digital products - #3868 by @korycins
- Introduce avatars for staff accounts - #3878 by @pawelzar
- Refactor the account avatars path from a relative to absolute - #3938 by @NyanKiyoshi

### Dashboard 2.0

- Add translations section - #3884 by @dominik-zeglen
- Add light/dark theme - #3856 by @dominik-zeglen
- Add customer's address book view - #3826 by @dominik-zeglen
- Add "Add variant" button on the variant details page = #3914 by @dominik-zeglen
- Add back arrows in "Configure" subsections - #3917 by @dominik-zeglen
- Display avatars in staff views - #3922 by @dominik-zeglen
- Prevent user from changing his own status and permissions - #3922 by @dominik-zeglen
- Fix crashing product create view - #3837, #3910 by @dominik-zeglen
- Fix layout in staff members details page - #3857 by @dominik-zeglen
- Fix unfocusing rich text editor - #3902 by @dominik-zeglen
- Improve accessibility - #3856 by @dominik-zeglen

### Other notable changes

- Improve user and staff management in dashboard 1.0 - #3781 by @jxltom
- Fix default product tax rate in Dashboard 1.0 - #3880 by @pawelzar
- Fix logo in docs - #3928 by @michaljelonek
- Fix name of logo file - #3867 by @jxltom
- Fix variants for juices in example data - #3926 by @michaljelonek
- Fix alignment of the cart dropdown on new bootstrap version - #3937 by @NyanKiyoshi
- Refactor the account avatars path from a relative to absolute - #3938 by @NyanKiyoshi
- New translations:
  - Armenian
  - Portuguese
  - Swahili
  - Thai

## 2.4.0

### API

- Add model translations support in GraphQL API - #3789 by @michaljelonek
- Add mutations to manage addresses for authenticated customers - #3772 by @Kwaidan00, @maarcingebala
- Add mutation to apply vouchers in checkout - #3739 by @Kwaidan00
- Add thumbnail field to `OrderLine` type - #3737 by @michaljelonek
- Add a query to fetch order by token - #3740 by @michaljelonek
- Add city choices and city area type to address validator API - #3788 by @jxltom
- Fix access to unpublished objects in API - #3724 by @Kwaidan00
- Fix bug where errors are not returned when creating fulfillment with a non-existent order line - #3777 by @jxltom
- Fix `productCreate` mutation when no product type was provided - #3804 by @michaljelonek
- Enable database search in products query - #3736 by @michaljelonek
- Use authenticated user's email as default email in creating checkout - #3726 by @jxltom
- Generate voucher code if it wasn't provided in mutation - #3717 by @Kwaidan00
- Improve limitation of vouchers by country - #3707 by @michaljelonek
- Only include canceled fulfillments for staff in fulfillment API - #3778 by @jxltom
- Support setting address as when creating customer address #3782 by @jxltom
- Fix generating slug from title - #3816 by @maarcingebala
- Add `variant` field to `OrderLine` type - #3820 by @maarcingebala

### Core

- Add JSON fields to store rich-text content - #3756 by @michaljelonek
- Add function to recalculate total order weight - #3755 by @Kwaidan00, @maarcingebala
- Unify cart creation logic in API and Django views - #3761, #3790 by @maarcingebala
- Unify payment creation logic in API and Django views - #3715 by @maarcingebala
- Support partially charged and refunded payments - #3735 by @jxltom
- Support partial fulfillment of ordered items - #3754 by @jxltom
- Fix applying discounts when a sale has no end date - #3595 by @cprinos

### Dashboard 2.0

- Add "Discounts" section - #3654 by @dominik-zeglen
- Add "Pages" section; introduce Draftail WYSIWYG editor - #3751 by @dominik-zeglen
- Add "Shipping Methods" section - #3770 by @dominik-zeglen
- Add support for date and datetime components - #3708 by @dominik-zeglen
- Restyle app layout - #3811 by @dominik-zeglen

### Other notable changes

- Unify model field names related to models' public access - `publication_date` and `is_published` - #3706 by @michaljelonek
- Improve filter orders by payment status - #3749 @jxltom
- Refactor translations in emails - #3701 by @Kwaidan00
- Use exact image versions in docker-compose - #3742 by @ashishnitinpatil
- Sort order payment and history in descending order - #3747 by @jxltom
- Disable style-loader in dev mode - #3720 by @jxltom
- Add ordering to shipping method - #3806 by @michaljelonek
- Add missing type definition for dashboard 2.0 - #3776 by @jxltom
- Add header and footer for checkout success pages #3752 by @jxltom
- Add instructions for using local assets in Docker - #3723 by @michaljelonek
- Update S3 deployment documentation to include CORS configuration note - #3743 by @NyanKiyoshi
- Fix missing migrations for is_published field of product and page model - #3757 by @jxltom
- Fix problem with l10n in Braintree payment gateway template - #3691 by @Kwaidan00
- Fix bug where payment is not filtered from active ones when creating payment - #3732 by @jxltom
- Fix incorrect cart badge location - #3786 by @jxltom
- Fix storefront styles after bootstrap is updated to 4.3.1 - #3753 by @jxltom
- Fix logo size in different browser and devices with different sizes - #3722 by @jxltom
- Rename dumpdata file `db.json` to `populatedb_data.json` - #3810 by @maarcingebala
- Prefetch collections for product availability - #3813 by @michaljelonek
- Bump django-graphql-jwt - #3814 by @michaljelonek
- Fix generating slug from title - #3816 by @maarcingebala
- New translations:
  - Estonian
  - Indonesian

## 2.3.1

- Fix access to private variant fields in API - #3773 by maarcingebala
- Limit access of quantity and allocated quantity to staff in GraphQL API #3780 by @jxltom

## 2.3.0

### API

- Return user's last checkout in the `User` type - #3578 by @fowczarek
- Automatically assign checkout to the logged in user - #3587 by @fowczarek
- Expose `chargeTaxesOnShipping` field in the `Shop` type - #3603 by @fowczarek
- Expose list of enabled payment gateways - #3639 by @fowczarek
- Validate uploaded files in a unified way - #3633 by @fowczarek
- Add mutation to trigger fetching tax rates - #3622 by @fowczarek
- Use USERNAME_FIELD instead of hard-code email field when resolving user - #3577 by @jxltom
- Require variant and quantity fields in `CheckoutLineInput` type - #3592 by @jxltom
- Preserve order of nodes in `get_nodes_or_error` function - #3632 by @jxltom
- Add list mutations for `Voucher` and `Sale` models - #3669 by @michaljelonek
- Use proper type for countries in `Voucher` type - #3664 by @michaljelonek
- Require email in when creating checkout in API - #3667 by @michaljelonek
- Unify returning errors in the `tokenCreate` mutation - #3666 by @michaljelonek
- Use `Date` field in Sale/Voucher inputs - #3672 by @michaljelonek
- Refactor checkout mutations - #3610 by @fowczarek
- Refactor `clean_instance`, so it does not returns errors anymore - #3597 by @akjanik
- Handle GraphqQL syntax errors - #3576 by @jxltom

### Core

- Refactor payments architecture - #3519 by @michaljelonek
- Improve Docker and `docker-compose` configuration - #3657 by @michaljelonek
- Allow setting payment status manually for dummy gateway in Storefront 1.0 - #3648 by @jxltom
- Infer default transaction kind from operation type - #3646 by @jxltom
- Get correct payment status for order without any payments - #3605 by @jxltom
- Add default ordering by `id` for `CartLine` model - #3593 by @jxltom
- Fix "set password" email sent to customer created in the dashboard - #3688 by @Kwaidan00

### Dashboard 2.0

- ️Add taxes section - #3622 by @dominik-zeglen
- Add drag'n'drop image upload - #3611 by @dominik-zeglen
- Unify grid handling - #3520 by @dominik-zeglen
- Add component generator - #3670 by @dominik-zeglen
- Throw Typescript errors while snapshotting - #3611 by @dominik-zeglen
- Simplify mutation's error checking - #3589 by @dominik-zeglen
- Fix order cancelling - #3624 by @dominik-zeglen
- Fix logo placement - #3602 by @dominik-zeglen

### Other notable changes

- Register Celery task for updating exchange rates - #3599 by @jxltom
- Fix handling different attributes with the same slug - #3626 by @jxltom
- Add missing migrations for tax rate choices - #3629 by @jxltom
- Fix `TypeError` on calling `get_client_token` - #3660 by @michaljelonek
- Make shipping required as default when creating product types - #3655 by @jxltom
- Display payment status on customer's account page in Storefront 1.0 - #3637 by @jxltom
- Make order fields sequence in Dashboard 1.0 same as in Dashboard 2.0 - #3606 by @jxltom
- Fix returning products for homepage for the currently viewing user - #3598 by @jxltom
- Allow filtering payments by status in Dashboard 1.0 - #3608 by @jxltom
- Fix typo in the definition of order status - #3649 by @jxltom
- Add margin for order notes section - #3650 by @jxltom
- Fix logo position - #3609, #3616 by @jxltom
- Storefront visual improvements - #3696 by @piotrgrundas
- Fix product list price filter - #3697 by @Kwaidan00
- Redirect to success page after successful payment - #3693 by @Kwaidan00

## 2.2.0

### API

- Use `PermissionEnum` as input parameter type for `permissions` field - #3434 by @maarcingebala
- Add "authorize" and "charge" mutations for payments - #3426 by @jxltom
- Add alt text to product thumbnails and background images of collections and categories - #3429 by @fowczarek
- Fix passing decimal arguments = #3457 by @fowczarek
- Allow sorting products by the update date - #3470 by @jxltom
- Validate and clear the shipping method in draft order mutations - #3472 by @fowczarek
- Change tax rate field to choice field - #3478 by @fowczarek
- Allow filtering attributes by collections - #3508 by @maarcingebala
- Resolve to `None` when empty object ID was passed as mutation argument - #3497 by @maarcingebala
- Change `errors` field type from [Error] to [Error!] - #3489 by @fowczarek
- Support creating default variant for product types that don't use multiple variants - #3505 by @fowczarek
- Validate SKU when creating a default variant - #3555 by @fowczarek
- Extract enums to separate files - #3523 by @maarcingebala

### Core

- Add Stripe payment gateway - #3408 by @jxltom
- Add `first_name` and `last_name` fields to the `User` model - #3101 by @fowczarek
- Improve several payment validations - #3418 by @jxltom
- Optimize payments related database queries - #3455 by @jxltom
- Add publication date to collections - #3369 by @k-brk
- Fix hard-coded site name in order PDFs - #3526 by @NyanKiyoshi
- Update favicons to the new style - #3483 by @dominik-zeglen
- Fix migrations for default currency - #3235 by @bykof
- Remove Elasticsearch from `docker-compose.yml` - #3482 by @maarcingebala
- Resort imports in tests - #3471 by @jxltom
- Fix the no shipping orders payment crash on Stripe - #3550 by @NyanKiyoshi
- Bump backend dependencies - #3557 by @maarcingebala. This PR removes security issue CVE-2019-3498 which was present in Django 2.1.4. Saleor however wasn't vulnerable to this issue as it doesn't use the affected `django.views.defaults.page_not_found()` view.
- Generate random data using the default currency - #3512 by @stephenmoloney
- New translations:
  - Catalan
  - Serbian

### Dashboard 2.0

- Restyle product selection dialogs - #3499 by @dominik-zeglen, @maarcingebala
- Fix minor visual bugs in Dashboard 2.0 - #3433 by @dominik-zeglen
- Display warning if order draft has missing data - #3431 by @dominik-zeglen
- Add description field to collections - #3435 by @dominik-zeglen
- Add query batching - #3443 by @dominik-zeglen
- Use autocomplete fields in country selection - #3443 by @dominik-zeglen
- Add alt text to categories and collections - #3461 by @dominik-zeglen
- Use first and last name of a customer or staff member in UI - #3247 by @Bonifacy1, @dominik-zeglen
- Show error page if an object was not found - #3463 by @dominik-zeglen
- Fix simple product's inventory data saving bug - #3474 by @dominik-zeglen
- Replace `thumbnailUrl` with `thumbnail { url }` - #3484 by @dominik-zeglen
- Change "Feature on Homepage" switch behavior - #3481 by @dominik-zeglen
- Expand payment section in order view - #3502 by @dominik-zeglen
- Change TypeScript loader to speed up the build process - #3545 by @patrys

### Bugfixes

- Do not show `Pay For Order` if order is partly paid since partial payment is not supported - #3398 by @jxltom
- Fix attribute filters in the products category view - #3535 by @fowczarek
- Fix storybook dependencies conflict - #3544 by @dominik-zeglen

## 2.1.0

### API

- Change selected connection fields to lists - #3307 by @fowczarek
- Require pagination in connections - #3352 by @maarcingebala
- Replace Graphene view with a custom one - #3263 by @patrys
- Change `sortBy` parameter to use enum type - #3345 by @fowczarek
- Add `me` query to fetch data of a logged-in user - #3202, #3316 by @fowczarek
- Add `canFinalize` field to the Order type - #3356 by @fowczarek
- Extract resolvers and mutations to separate files - #3248 by @fowczarek
- Add VAT tax rates field to country - #3392 by @michaljelonek
- Allow creating orders without users - #3396 by @fowczarek

### Core

- Add Razorpay payment gatway - #3205 by @NyanKiyoshi
- Use standard tax rate as a default tax rate value - #3340 by @fowczarek
- Add description field to the Collection model - #3275 by @fowczarek
- Enforce the POST method on VAT rates fetching - #3337 by @NyanKiyoshi
- Generate thumbnails for category/collection background images - #3270 by @NyanKiyoshi
- Add warm-up support in product image creation mutation - #3276 by @NyanKiyoshi
- Fix error in the `populatedb` script when running it not from the project root - #3272 by @NyanKiyoshi
- Make Webpack rebuilds fast - #3290 by @patrys
- Skip installing Chromium to make deployment faster - #3227 by @jxltom
- Add default test runner - #3258 by @jxltom
- Add Transifex client to Pipfile - #3321 by @jxltom
- Remove additional pytest arguments in tox - #3338 by @jxltom
- Remove test warnings - #3339 by @jxltom
- Remove runtime warning when product has discount - #3310 by @jxltom
- Remove `django-graphene-jwt` warnings - #3228 by @jxltom
- Disable deprecated warnings - #3229 by @jxltom
- Add `AWS_S3_ENDPOINT_URL` setting to support DigitalOcean spaces. - #3281 by @hairychris
- Add `.gitattributes` file to hide diffs for generated files on Github - #3055 by @NyanKiyoshi
- Add database sequence reset to `populatedb` - #3406 by @michaljelonek
- Get authorized amount from succeeded auth transactions - #3417 by @jxltom
- Resort imports by `isort` - #3412 by @jxltom

### Dashboard 2.0

- Add confirmation modal when leaving view with unsaved changes - #3375 by @dominik-zeglen
- Add dialog loading and error states - #3359 by @dominik-zeglen
- Split paths and urls - #3350 by @dominik-zeglen
- Derive state from props in forms - #3360 by @dominik-zeglen
- Apply debounce to autocomplete fields - #3351 by @dominik-zeglen
- Use Apollo signatures - #3353 by @dominik-zeglen
- Add order note field in the order details view - #3346 by @dominik-zeglen
- Add app-wide progress bar - #3312 by @dominik-zeglen
- Ensure that all queries are built on top of TypedQuery - #3309 by @dominik-zeglen
- Close modal windows automatically - #3296 by @dominik-zeglen
- Move URLs to separate files - #3295 by @dominik-zeglen
- Add basic filters for products and orders list - #3237 by @Bonifacy1
- Fetch default currency from API - #3280 by @dominik-zeglen
- Add `displayName` property to components - #3238 by @Bonifacy1
- Add window titles - #3279 by @dominik-zeglen
- Add paginator component - #3265 by @dominik-zeglen
- Update Material UI to 3.6 - #3387 by @patrys
- Upgrade React, Apollo, Webpack and Babel - #3393 by @patrys
- Add pagination for required connections - #3411 by @dominik-zeglen

### Bugfixes

- Fix language codes - #3311 by @jxltom
- Fix resolving empty attributes list - #3293 by @maarcingebala
- Fix range filters not being applied - #3385 by @michaljelonek
- Remove timeout for updating image height - #3344 by @jxltom
- Return error if checkout was not found - #3289 by @maarcingebala
- Solve an auto-resize conflict between Materialize and medium-editor - #3367 by @adonig
- Fix calls to `ngettext_lazy` - #3380 by @patrys
- Filter preauthorized order from succeeded transactions - #3399 by @jxltom
- Fix incorrect country code in fixtures - #3349 by @bingimar
- Fix updating background image of a collection - #3362 by @fowczarek & @dominik-zeglen

### Docs

- Document settings related to generating thumbnails on demand - #3329 by @NyanKiyoshi
- Improve documentation for Heroku deployment - #3170 by @raybesiga
- Update documentation on Docker deployment - #3326 by @jxltom
- Document payment gateway configuration - #3376 by @NyanKiyoshi

## 2.0.0

### API

- Add mutation to delete a customer; add `isActive` field in `customerUpdate` mutation - #3177 by @maarcingebala
- Add mutations to manage authorization keys - #3082 by @maarcingebala
- Add queries for dashboard homepage - #3146 by @maarcingebala
- Allows user to unset homepage collection - #3140 by @oldPadavan
- Use enums as permission codes - #3095 by @the-bionic
- Return absolute image URLs - #3182 by @maarcingebala
- Add `backgroundImage` field to `CategoryInput` - #3153 by @oldPadavan
- Add `dateJoined` and `lastLogin` fields in `User` type - #3169 by @maarcingebala
- Separate `parent` input field from `CategoryInput` - #3150 by @akjanik
- Remove duplicated field in Order type - #3180 by @maarcingebala
- Handle empty `backgroundImage` field in API - #3159 by @maarcingebala
- Generate name-based slug in collection mutations - #3145 by @akjanik
- Remove products field from `collectionUpdate` mutation - #3141 by @oldPadavan
- Change `items` field in `Menu` type from connection to list - #3032 by @oldPadavan
- Make `Meta.description` required in `BaseMutation` - #3034 by @oldPadavan
- Apply `textwrap.dedent` to GraphQL descriptions - #3167 by @fowczarek

### Dashboard 2.0

- Add collection management - #3135 by @dominik-zeglen
- Add customer management - #3176 by @dominik-zeglen
- Add homepage view - #3155, #3178 by @Bonifacy1 and @dominik-zeglen
- Add product type management - #3052 by @dominik-zeglen
- Add site settings management - #3071 by @dominik-zeglen
- Escape node IDs in URLs - #3115 by @dominik-zeglen
- Restyle categories section - #3072 by @Bonifacy1

### Other

- Change relation between `ProductType` and `Attribute` models - #3097 by @maarcingebala
- Remove `quantity-allocated` generation in `populatedb` script - #3084 by @MartinSeibert
- Handle `Money` serialization - #3131 by @Pacu2
- Do not collect unnecessary static files - #3050 by @jxltom
- Remove host mounted volume in `docker-compose` - #3091 by @tiangolo
- Remove custom services names in `docker-compose` - #3092 by @tiangolo
- Replace COUNTRIES with countries.countries - #3079 by @neeraj1909
- Installing dev packages in docker since tests are needed - #3078 by @jxltom
- Remove comparing string in address-form-panel template - #3074 by @tomcio1205
- Move updating variant names to a Celery task - #3189 by @fowczarek

### Bugfixes

- Fix typo in `clean_input` method - #3100 by @the-bionic
- Fix typo in `ShippingMethod` model - #3099 by @the-bionic
- Remove duplicated variable declaration - #3094 by @the-bionic

### Docs

- Add createdb note to getting started for Windows - #3106 by @ajostergaard
- Update docs on pipenv - #3045 by @jxltom<|MERGE_RESOLUTION|>--- conflicted
+++ resolved
@@ -7,8 +7,8 @@
   - Changed the order line `id` from `int` to `UUID`, the old ids still can be used
   for old order lines.
 - Fix invalid `ADDED_PRODUCTS` event parameter for `OrderLinesCreate` mutation - #9653 by @IKarbowiak
-<<<<<<< HEAD
-- Fix sorting by publication date with pagination - #9741 by IKarbowiak
+- Fix sorting by publication date with pagination - #9741 by @IKarbowiak
+- Fix max_length for voucher_code in Checkout model - #9791 by @SzymJ
 - Add new fields to `Order` type to show authorize/charge status #9795
   - Add new fields to Order type:
     - `totalAuthorized`
@@ -18,10 +18,6 @@
   - Add filters to `Order`:
     - `authorizeStatus`
     - `chargeStatus`
-=======
-- Fix sorting by publication date with pagination - #9741 by @IKarbowiak
-- Fix max_length for voucher_code in Checkout model - #9791 by @SzymJ
->>>>>>> ecba9e1c
 
 ### Other changes
 - Fix for sending incorrect prices to Avatax - #9633 by @korycins
