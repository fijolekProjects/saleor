# Changelog

All notable, unreleased changes to this project will be documented in this file. For the released changes, please visit the [Releases](https://github.com/mirumee/saleor/releases) page.

## [Unreleased]
- New translations:
  - Indonesian
- Fix problem with l10n in Braintree payment gateway template - #3691 by @Kwaidan00
- Improve vouchers country limiting  - #3707 by @michaljelonek
- Add support for date and datetime components - #3708 by @dominik-zeglen
- Unify field names on product, collection and page - #3706 by @michaljelonek
- Generate voucher code if it wasn't provided in mutation - #3717 by @Kwaidan00
- Reuse Storefront's 1.0 payment logic in API - #3715 by @maarcingebala
- Add instructions for using local assets in Docker - #3723 by @michaljelonek
- Remove unused imports - #3645 by @jxltom
- Add discount section - #3654 by @dominik-zeglen
- Disable style-loader in dev mode - #3720 by @jxltom
- Use authenticated user's email as default email in creating checkout - #3726 by @jxltom
- Fix access to unpublished objects via API - #3724 by @Kwaidan00
- Add thumbnail to OrderLine, deprecate thumbnailUrl - #3737 by @michaljelonek
- Refactor translations in emails - #3701 by @Kwaidan00
- Add orderByToken query - #3740 by @michaljelonek
- Enable existing search with backend picker in products query - #3736 by @michaljelonek
- Fix bug where payment is not filtered from active ones when creating payment - #3731 by @jxltom
- Sort order's payment and history descendingly - #3747 by @jxltom
- Use exact image versions in docker-compose - #3742 by @ashishnitinpatil
- Add mutation to connect voucher with checkout - #3739 by @Kwaidan00
- Update S3 deployment documentation to include CORS configuration note - #3743 by @NyanKiyoshi
<<<<<<< HEAD
- Add header and footer for checkout success pages #3752 by @jxltom

=======
- Fix missing migrations for is_published field of product and page model - #3757 by @jxltom
>>>>>>> 9eeaabb8

## 2.3.0
### API
- Return user's last checkout in the `User` type - #3578 by @fowczarek
- Automatically assign checkout to the logged in user - #3587 by @fowczarek
- Expose `chargeTaxesOnShipping` field in the `Shop` type - #3603 by @fowczarek
- Expose list of enabled payment gateways - #3639 by @fowczarek
- Validate uploaded files in a unified way - #3633 by @fowczarek
- Add mutation to trigger fetching tax rates - #3622 by @fowczarek
- Use USERNAME_FIELD instead of hard-code email field when resolving user - #3577 by @jxltom
- Require variant and quantity fields in `CheckoutLineInput` type - #3592 by @jxltom
- Preserve order of nodes in `get_nodes_or_error` function - #3632 by @jxltom
- Add list mutations for `Voucher` and `Sale` models - #3669 by @michaljelonek
- Use proper type for countries in `Voucher` type - #3664 by @michaljelonek
- Require email in when creating checkout in API - #3667 by @michaljelonek
- Unify returning errors in the `tokenCreate` mutation - #3666 by @michaljelonek
- Use `Date` field in Sale/Voucher inputs - #3672 by @michaljelonek
- Refactor checkout mutations - #3610 by @fowczarek
- Refactor `clean_instance`, so it does not returns errors anymore - #3597 by @akjanik
- Handle GraphqQL syntax errors - #3576 by @jxltom

### Core
- Refactor payments architecture - #3519 by @michaljelonek
- Improve Docker and `docker-compose` configuration - #3657 by @michaljelonek
- Allow setting payment status manually for dummy gateway in Storefront 1.0 - #3648 by @jxltom
- Infer default transaction kind from operation type  - #3646 by @jxltom
- Get correct payment status for order without any payments - #3605 by @jxltom
- Add default ordering by `id` for `CartLine` model - #3593 by @jxltom
- Fix "set password" email sent to customer created in the dashboard - #3688 by @Kwaidan00

### Dashboard 2.0
- ️Add taxes section - #3622 by @dominik-zeglen
- Add drag'n'drop image upload - #3611 by @dominik-zeglen
- Unify grid handling - #3520 by @dominik-zeglen
- Add component generator - #3670 by @dominik-zeglen
- Throw Typescript errors while snapshotting - #3611 by @dominik-zeglen
- Simplify mutation's error checking - #3589 by @dominik-zeglen
- Fix order cancelling - #3624 by @dominik-zeglen
- Fix logo placement - #3602 by @dominik-zeglen

### Other notable changes
- Register Celery task for updating exchange rates - #3599 by @jxltom
- Fix handling different attributes with the same slug - #3626 by @jxltom
- Add missing migrations for tax rate choices - #3629 by @jxltom
- Fix `TypeError` on calling `get_client_token` - #3660 by @michaljelonek
- Make shipping required as default when creating product types - #3655 by @jxltom
- Display payment status on customer's account page in Storefront 1.0 - #3637 by @jxltom
- Make order fields sequence in Dashboard 1.0 same as in Dashboard 2.0 - #3606 by @jxltom
- Fix returning products for homepage for the currently viewing user - #3598 by @jxltom
- Allow filtering payments by status in Dashboard 1.0 - #3608 by @jxltom
- Fix typo in the definition of order status - #3649 by @jxltom
- Add margin for order notes section - #3650 by @jxltom
- Fix logo position - #3609, #3616 by @jxltom
- Storefront visual improvements - #3696 by @piotrgrundas
- Fix product list price filter - #3697 by @Kwaidan00
- Redirect to success page after successful payment - #3693 by @Kwaidan00


## 2.2.0
### API
- Use `PermissionEnum` as input parameter type for `permissions` field - #3434 by @maarcingebala
- Add "authorize" and "charge" mutations for payments - #3426 by @jxltom
- Add alt text to product thumbnails and background images of collections and categories - #3429 by @fowczarek
- Fix passing decimal arguments = #3457 by @fowczarek
- Allow sorting products by the update date - #3470 by @jxltom
- Validate and clear the shipping method in draft order mutations - #3472 by @fowczarek
- Change tax rate field to choice field - #3478 by @fowczarek
- Allow filtering attributes by collections - #3508 by @maarcingebala
- Resolve to `None` when empty object ID was passed as mutation argument - #3497 by @maarcingebala
- Change `errors` field type from [Error] to [Error!] - #3489 by @fowczarek
- Support creating default variant for product types that don't use multiple variants - #3505 by @fowczarek
- Validate SKU when creating a default variant - #3555 by @fowczarek
- Extract enums to separate files - #3523 by @maarcingebala

### Core
- Add Stripe payment gateway - #3408 by @jxltom
- Add `first_name` and `last_name` fields to the `User` model - #3101 by @fowczarek
- Improve several payment validations - #3418 by @jxltom
- Optimize payments related database queries - #3455 by @jxltom
- Add publication date to collections - #3369 by @k-brk
- Fix hard-coded site name in order PDFs - #3526 by @NyanKiyoshi
- Update favicons to the new style - #3483 by @dominik-zeglen
- Fix migrations for default currency - #3235 by @bykof
- Remove Elasticsearch from `docker-compose.yml` - #3482 by @maarcingebala
- Resort imports in tests - #3471 by @jxltom
- Fix the no shipping orders payment crash on Stripe - #3550 by @NyanKiyoshi
- Bump backend dependencies - #3557 by @maarcingebala. This PR removes security issue CVE-2019-3498 which was present in Django 2.1.4. Saleor however wasn't vulnerable to this issue as it doesn't use the affected `django.views.defaults.page_not_found()` view.
- Generate random data using the default currency - #3512 by @stephenmoloney
- New translations:
  - Catalan
  - Serbian

### Dashboard 2.0
- Restyle product selection dialogs - #3499 by @dominik-zeglen, @maarcingebala
- Fix minor visual bugs in Dashboard 2.0 - #3433 by @dominik-zeglen
- Display warning if order draft has missing data - #3431 by @dominik-zeglen
- Add description field to collections - #3435 by @dominik-zeglen
- Add query batching - #3443 by @dominik-zeglen
- Use autocomplete fields in country selection - #3443 by @dominik-zeglen
- Add alt text to categories and collections - #3461 by @dominik-zeglen
- Use first and last name of a customer or staff member in UI - #3247 by @Bonifacy1, @dominik-zeglen
- Show error page if an object was not found - #3463 by @dominik-zeglen
- Fix simple product's inventory data saving bug - #3474 by @dominik-zeglen
- Replace `thumbnailUrl` with `thumbnail { url }` - #3484 by @dominik-zeglen
- Change "Feature on Homepage" switch behavior - #3481 by @dominik-zeglen
- Expand payment section in order view - #3502 by @dominik-zeglen
- Change TypeScript loader to speed up the build process - #3545 by @patrys

### Bugfixes
- Do not show `Pay For Order` if order is partly paid since partial payment is not supported - #3398 by @jxltom
- Fix attribute filters in the products category view - #3535 by @fowczarek
- Fix storybook dependencies conflict - #3544 by @dominik-zeglen


## 2.1.0
### API
- Change selected connection fields to lists - #3307 by @fowczarek
- Require pagination in connections - #3352 by @maarcingebala
- Replace Graphene view with a custom one - #3263 by @patrys
- Change `sortBy` parameter to use enum type  - #3345 by @fowczarek
- Add `me` query to fetch data of a logged-in user - #3202, #3316 by @fowczarek
- Add `canFinalize` field to the Order type - #3356 by @fowczarek
- Extract resolvers and mutations to separate files - #3248 by @fowczarek
- Add VAT tax rates field to country - #3392 by @michaljelonek
- Allow creating orders without users - #3396 by @fowczarek

### Core
- Add Razorpay payment gatway - #3205 by @NyanKiyoshi
- Use standard tax rate as a default tax rate value - #3340 by @fowczarek
- Add description field to the Collection model - #3275 by @fowczarek
- Enforce the POST method on VAT rates fetching - #3337 by @NyanKiyoshi
- Generate thumbnails for category/collection background images - #3270 by @NyanKiyoshi
- Add warm-up support in product image creation mutation - #3276 by @NyanKiyoshi
- Fix error in the `populatedb` script when running it not from the project root - #3272 by @NyanKiyoshi
- Make Webpack rebuilds fast - #3290 by @patrys
- Skip installing Chromium to make deployment faster - #3227 by @jxltom
- Add default test runner - #3258 by @jxltom
- Add Transifex client to Pipfile - #3321 by @jxltom
- Remove additional pytest arguments in tox - #3338 by @jxltom
- Remove test warnings - #3339 by @jxltom
- Remove runtime warning when product has discount - #3310 by @jxltom
- Remove `django-graphene-jwt` warnings - #3228 by @jxltom
- Disable deprecated warnings - #3229 by @jxltom
- Add `AWS_S3_ENDPOINT_URL` setting to support DigitalOcean spaces. - #3281 by @hairychris
- Add `.gitattributes` file to hide diffs for generated files on Github - #3055 by @NyanKiyoshi
- Add database sequence reset to `populatedb` - #3406 by @michaljelonek
- Get authorized amount from succeeded auth transactions - #3417 by @jxltom
- Resort imports by `isort` - #3412 by @jxltom

### Dashboard 2.0
- Add confirmation modal when leaving view with unsaved changes - #3375 by @dominik-zeglen
- Add dialog loading and error states - #3359 by @dominik-zeglen
- Split paths and urls - #3350 by @dominik-zeglen
- Derive state from props in forms - #3360 by @dominik-zeglen
- Apply debounce to autocomplete fields - #3351 by @dominik-zeglen
- Use Apollo signatures - #3353 by @dominik-zeglen
- Add order note field in the order details view - #3346 by @dominik-zeglen
- Add app-wide progress bar - #3312 by @dominik-zeglen
- Ensure that all queries are built on top of TypedQuery - #3309 by @dominik-zeglen
- Close modal windows automatically - #3296 by @dominik-zeglen
- Move URLs to separate files - #3295 by @dominik-zeglen
- Add basic filters for products and orders list - #3237 by @Bonifacy1
- Fetch default currency from API - #3280 by @dominik-zeglen
- Add `displayName` property to components - #3238 by @Bonifacy1
- Add window titles - #3279 by @dominik-zeglen
- Add paginator component - #3265 by @dominik-zeglen
- Update Material UI to 3.6 - #3387 by @patrys
- Upgrade React, Apollo, Webpack and Babel - #3393 by @patrys
- Add pagination for required connections - #3411 by @dominik-zeglen

### Bugfixes
- Fix language codes - #3311 by @jxltom
- Fix resolving empty attributes list - #3293 by @maarcingebala
- Fix range filters not being applied - #3385 by @michaljelonek
- Remove timeout for updating image height - #3344 by @jxltom
- Return error if checkout was not found - #3289 by @maarcingebala
- Solve an auto-resize conflict between Materialize and medium-editor - #3367 by @adonig
- Fix calls to `ngettext_lazy` - #3380 by @patrys
- Filter preauthorized order from succeeded transactions - #3399 by @jxltom
- Fix incorrect country code in fixtures - #3349 by @bingimar
- Fix updating background image of a collection - #3362 by @fowczarek & @dominik-zeglen

### Docs
- Document settings related to generating thumbnails on demand - #3329 by @NyanKiyoshi
- Improve documentation for Heroku deployment - #3170 by @raybesiga
- Update documentation on Docker deployment - #3326 by @jxltom
- Document payment gateway configuration - #3376 by @NyanKiyoshi


## 2.0.0
### API
- Add mutation to delete a customer; add `isActive` field in `customerUpdate` mutation - #3177 by @maarcingebala
- Add mutations to manage authorization keys - #3082 by @maarcingebala
- Add queries for dashboard homepage - #3146 by @maarcingebala
- Allows user to unset homepage collection - #3140 by @oldPadavan
- Use enums as permission codes - #3095 by @the-bionic
- Return absolute image URLs - #3182 by @maarcingebala
- Add `backgroundImage` field to `CategoryInput` - #3153 by @oldPadavan
- Add `dateJoined` and `lastLogin` fields in `User` type - #3169 by @maarcingebala
- Separate `parent` input field from `CategoryInput` - #3150 by @akjanik
- Remove duplicated field in Order type - #3180 by @maarcingebala
- Handle empty `backgroundImage` field in API - #3159 by @maarcingebala
- Generate name-based slug in collection mutations - #3145 by @akjanik
- Remove products field from `collectionUpdate` mutation - #3141 by @oldPadavan
- Change `items` field in `Menu` type from connection to list - #3032 by @oldPadavan
- Make `Meta.description` required in `BaseMutation` - #3034 by @oldPadavan
- Apply `textwrap.dedent` to GraphQL descriptions - #3167 by @fowczarek

### Dashboard 2.0
- Add collection management - #3135 by @dominik-zeglen
- Add customer management - #3176 by @dominik-zeglen
- Add homepage view - #3155, #3178 by @Bonifacy1 and @dominik-zeglen
- Add product type management - #3052 by @dominik-zeglen
- Add site settings management - #3071 by @dominik-zeglen
- Escape node IDs in URLs - #3115 by @dominik-zeglen
- Restyle categories section - #3072 by @Bonifacy1

### Other
- Change relation between `ProductType` and `Attribute` models - #3097 by @maarcingebala
- Remove `quantity-allocated` generation in `populatedb` script - #3084 by @MartinSeibert
- Handle `Money` serialization - #3131 by @Pacu2
- Do not collect unnecessary static files - #3050 by @jxltom
- Remove host mounted volume in `docker-compose` - #3091 by @tiangolo
- Remove custom services names in `docker-compose` - #3092 by @tiangolo
- Replace COUNTRIES with countries.countries - #3079 by @neeraj1909
- Installing dev packages in docker since tests are needed - #3078 by @jxltom
- Remove comparing string in address-form-panel template - #3074 by @tomcio1205
- Move updating variant names to a Celery task - #3189 by @fowczarek

### Bugfixes
- Fix typo in `clean_input` method - #3100 by @the-bionic
- Fix typo in `ShippingMethod` model - #3099 by @the-bionic
- Remove duplicated variable declaration - #3094 by @the-bionic

### Docs
- Add createdb note to getting started for Windows - #3106 by @ajostergaard
- Update docs on pipenv - #3045 by @jxltom<|MERGE_RESOLUTION|>--- conflicted
+++ resolved
@@ -26,12 +26,9 @@
 - Use exact image versions in docker-compose - #3742 by @ashishnitinpatil
 - Add mutation to connect voucher with checkout - #3739 by @Kwaidan00
 - Update S3 deployment documentation to include CORS configuration note - #3743 by @NyanKiyoshi
-<<<<<<< HEAD
+- Fix missing migrations for is_published field of product and page model - #3757 by @jxltom
 - Add header and footer for checkout success pages #3752 by @jxltom
 
-=======
-- Fix missing migrations for is_published field of product and page model - #3757 by @jxltom
->>>>>>> 9eeaabb8
 
 ## 2.3.0
 ### API
