# Changelog

All notable, unreleased changes to this project will be documented in this file. For the released changes, please visit the [Releases](https://github.com/mirumee/saleor/releases) page.

## [Unreleased]
- Fix problem with l10n in Braintree payment gateway template - #3691 by @Kwaidan00
- Improve vouchers country limiting  - #3707 by @michaljelonek
- Add support for date and datetime components - #3708 by @dominik-zeglen
- Unify field names on product, collection and page - #3706 by @michaljelonek
- Generate voucher code if it wasn't provided in mutation - #3717 by @Kwaidan00
- Reuse Storefront's 1.0 payment logic in API - #3715 by @maarcingebala
<<<<<<< HEAD
- Disable style-loader in dev mode - #3720 by @jxltom
=======
- Add instructions for using local assets in Docker - #3723 by @michaljelonek
- Remove unused imports - #3645 by @jxltom
- Add discount section - #3654 by @dominik-zeglen
>>>>>>> 5e7b969b


## 2.3.0
### API
- Return user's last checkout in the `User` type - #3578 by @fowczarek
- Automatically assign checkout to the logged in user - #3587 by @fowczarek
- Expose `chargeTaxesOnShipping` field in the `Shop` type - #3603 by @fowczarek
- Expose list of enabled payment gateways - #3639 by @fowczarek
- Validate uploaded files in a unified way - #3633 by @fowczarek
- Add mutation to trigger fetching tax rates - #3622 by @fowczarek
- Use USERNAME_FIELD instead of hard-code email field when resolving user - #3577 by @jxltom
- Require variant and quantity fields in `CheckoutLineInput` type - #3592 by @jxltom
- Preserve order of nodes in `get_nodes_or_error` function - #3632 by @jxltom
- Add list mutations for `Voucher` and `Sale` models - #3669 by @michaljelonek
- Use proper type for countries in `Voucher` type - #3664 by @michaljelonek
- Require email in when creating checkout in API - #3667 by @michaljelonek
- Unify returning errors in the `tokenCreate` mutation - #3666 by @michaljelonek
- Use `Date` field in Sale/Voucher inputs - #3672 by @michaljelonek
- Refactor checkout mutations - #3610 by @fowczarek
- Refactor `clean_instance`, so it does not returns errors anymore - #3597 by @akjanik
- Handle GraphqQL syntax errors - #3576 by @jxltom

### Core
- Refactor payments architecture - #3519 by @michaljelonek
- Improve Docker and `docker-compose` configuration - #3657 by @michaljelonek
- Allow setting payment status manually for dummy gateway in Storefront 1.0 - #3648 by @jxltom
- Infer default transaction kind from operation type  - #3646 by @jxltom
- Get correct payment status for order without any payments - #3605 by @jxltom
- Add default ordering by `id` for `CartLine` model - #3593 by @jxltom
- Fix "set password" email sent to customer created in the dashboard - #3688 by @Kwaidan00

### Dashboard 2.0
- ️Add taxes section - #3622 by @dominik-zeglen
- Add drag'n'drop image upload - #3611 by @dominik-zeglen
- Unify grid handling - #3520 by @dominik-zeglen
- Add component generator - #3670 by @dominik-zeglen
- Throw Typescript errors while snapshotting - #3611 by @dominik-zeglen
- Simplify mutation's error checking - #3589 by @dominik-zeglen
- Fix order cancelling - #3624 by @dominik-zeglen
- Fix logo placement - #3602 by @dominik-zeglen

### Other notable changes
- Register Celery task for updating exchange rates - #3599 by @jxltom
- Fix handling different attributes with the same slug - #3626 by @jxltom
- Add missing migrations for tax rate choices - #3629 by @jxltom
- Fix `TypeError` on calling `get_client_token` - #3660 by @michaljelonek
- Make shipping required as default when creating product types - #3655 by @jxltom
- Display payment status on customer's account page in Storefront 1.0 - #3637 by @jxltom
- Make order fields sequence in Dashboard 1.0 same as in Dashboard 2.0 - #3606 by @jxltom
- Fix returning products for homepage for the currently viewing user - #3598 by @jxltom
- Allow filtering payments by status in Dashboard 1.0 - #3608 by @jxltom
- Fix typo in the definition of order status - #3649 by @jxltom
- Add margin for order notes section - #3650 by @jxltom
- Fix logo position - #3609, #3616 by @jxltom
- Storefront visual improvements - #3696 by @piotrgrundas
- Fix product list price filter - #3697 by @Kwaidan00
- Redirect to success page after successful payment - #3693 by @Kwaidan00


## 2.2.0
### API
- Use `PermissionEnum` as input parameter type for `permissions` field - #3434 by @maarcingebala
- Add "authorize" and "charge" mutations for payments - #3426 by @jxltom
- Add alt text to product thumbnails and background images of collections and categories - #3429 by @fowczarek
- Fix passing decimal arguments = #3457 by @fowczarek
- Allow sorting products by the update date - #3470 by @jxltom
- Validate and clear the shipping method in draft order mutations - #3472 by @fowczarek
- Change tax rate field to choice field - #3478 by @fowczarek
- Allow filtering attributes by collections - #3508 by @maarcingebala
- Resolve to `None` when empty object ID was passed as mutation argument - #3497 by @maarcingebala
- Change `errors` field type from [Error] to [Error!] - #3489 by @fowczarek
- Support creating default variant for product types that don't use multiple variants - #3505 by @fowczarek
- Validate SKU when creating a default variant - #3555 by @fowczarek
- Extract enums to separate files - #3523 by @maarcingebala

### Core
- Add Stripe payment gateway - #3408 by @jxltom
- Add `first_name` and `last_name` fields to the `User` model - #3101 by @fowczarek
- Improve several payment validations - #3418 by @jxltom
- Optimize payments related database queries - #3455 by @jxltom
- Add publication date to collections - #3369 by @k-brk
- Fix hard-coded site name in order PDFs - #3526 by @NyanKiyoshi
- Update favicons to the new style - #3483 by @dominik-zeglen
- Fix migrations for default currency - #3235 by @bykof
- Remove Elasticsearch from `docker-compose.yml` - #3482 by @maarcingebala
- Resort imports in tests - #3471 by @jxltom
- Fix the no shipping orders payment crash on Stripe - #3550 by @NyanKiyoshi
- Bump backend dependencies - #3557 by @maarcingebala. This PR removes security issue CVE-2019-3498 which was present in Django 2.1.4. Saleor however wasn't vulnerable to this issue as it doesn't use the affected `django.views.defaults.page_not_found()` view.
- Generate random data using the default currency - #3512 by @stephenmoloney
- New translations:
  - Catalan
  - Serbian

### Dashboard 2.0
- Restyle product selection dialogs - #3499 by @dominik-zeglen, @maarcingebala
- Fix minor visual bugs in Dashboard 2.0 - #3433 by @dominik-zeglen
- Display warning if order draft has missing data - #3431 by @dominik-zeglen
- Add description field to collections - #3435 by @dominik-zeglen
- Add query batching - #3443 by @dominik-zeglen
- Use autocomplete fields in country selection - #3443 by @dominik-zeglen
- Add alt text to categories and collections - #3461 by @dominik-zeglen
- Use first and last name of a customer or staff member in UI - #3247 by @Bonifacy1, @dominik-zeglen
- Show error page if an object was not found - #3463 by @dominik-zeglen
- Fix simple product's inventory data saving bug - #3474 by @dominik-zeglen
- Replace `thumbnailUrl` with `thumbnail { url }` - #3484 by @dominik-zeglen
- Change "Feature on Homepage" switch behavior - #3481 by @dominik-zeglen
- Expand payment section in order view - #3502 by @dominik-zeglen
- Change TypeScript loader to speed up the build process - #3545 by @patrys

### Bugfixes
- Do not show `Pay For Order` if order is partly paid since partial payment is not supported - #3398 by @jxltom
- Fix attribute filters in the products category view - #3535 by @fowczarek
- Fix storybook dependencies conflict - #3544 by @dominik-zeglen


## 2.1.0
### API
- Change selected connection fields to lists - #3307 by @fowczarek
- Require pagination in connections - #3352 by @maarcingebala
- Replace Graphene view with a custom one - #3263 by @patrys
- Change `sortBy` parameter to use enum type  - #3345 by @fowczarek
- Add `me` query to fetch data of a logged-in user - #3202, #3316 by @fowczarek
- Add `canFinalize` field to the Order type - #3356 by @fowczarek
- Extract resolvers and mutations to separate files - #3248 by @fowczarek
- Add VAT tax rates field to country - #3392 by @michaljelonek
- Allow creating orders without users - #3396 by @fowczarek

### Core
- Add Razorpay payment gatway - #3205 by @NyanKiyoshi
- Use standard tax rate as a default tax rate value - #3340 by @fowczarek
- Add description field to the Collection model - #3275 by @fowczarek
- Enforce the POST method on VAT rates fetching - #3337 by @NyanKiyoshi
- Generate thumbnails for category/collection background images - #3270 by @NyanKiyoshi
- Add warm-up support in product image creation mutation - #3276 by @NyanKiyoshi
- Fix error in the `populatedb` script when running it not from the project root - #3272 by @NyanKiyoshi
- Make Webpack rebuilds fast - #3290 by @patrys
- Skip installing Chromium to make deployment faster - #3227 by @jxltom
- Add default test runner - #3258 by @jxltom
- Add Transifex client to Pipfile - #3321 by @jxltom
- Remove additional pytest arguments in tox - #3338 by @jxltom
- Remove test warnings - #3339 by @jxltom
- Remove runtime warning when product has discount - #3310 by @jxltom
- Remove `django-graphene-jwt` warnings - #3228 by @jxltom
- Disable deprecated warnings - #3229 by @jxltom
- Add `AWS_S3_ENDPOINT_URL` setting to support DigitalOcean spaces. - #3281 by @hairychris
- Add `.gitattributes` file to hide diffs for generated files on Github - #3055 by @NyanKiyoshi
- Add database sequence reset to `populatedb` - #3406 by @michaljelonek
- Get authorized amount from succeeded auth transactions - #3417 by @jxltom
- Resort imports by `isort` - #3412 by @jxltom

### Dashboard 2.0
- Add confirmation modal when leaving view with unsaved changes - #3375 by @dominik-zeglen
- Add dialog loading and error states - #3359 by @dominik-zeglen
- Split paths and urls - #3350 by @dominik-zeglen
- Derive state from props in forms - #3360 by @dominik-zeglen
- Apply debounce to autocomplete fields - #3351 by @dominik-zeglen
- Use Apollo signatures - #3353 by @dominik-zeglen
- Add order note field in the order details view - #3346 by @dominik-zeglen
- Add app-wide progress bar - #3312 by @dominik-zeglen
- Ensure that all queries are built on top of TypedQuery - #3309 by @dominik-zeglen
- Close modal windows automatically - #3296 by @dominik-zeglen
- Move URLs to separate files - #3295 by @dominik-zeglen
- Add basic filters for products and orders list - #3237 by @Bonifacy1
- Fetch default currency from API - #3280 by @dominik-zeglen
- Add `displayName` property to components - #3238 by @Bonifacy1
- Add window titles - #3279 by @dominik-zeglen
- Add paginator component - #3265 by @dominik-zeglen
- Update Material UI to 3.6 - #3387 by @patrys
- Upgrade React, Apollo, Webpack and Babel - #3393 by @patrys
- Add pagination for required connections - #3411 by @dominik-zeglen

### Bugfixes
- Fix language codes - #3311 by @jxltom
- Fix resolving empty attributes list - #3293 by @maarcingebala
- Fix range filters not being applied - #3385 by @michaljelonek
- Remove timeout for updating image height - #3344 by @jxltom
- Return error if checkout was not found - #3289 by @maarcingebala
- Solve an auto-resize conflict between Materialize and medium-editor - #3367 by @adonig
- Fix calls to `ngettext_lazy` - #3380 by @patrys
- Filter preauthorized order from succeeded transactions - #3399 by @jxltom
- Fix incorrect country code in fixtures - #3349 by @bingimar
- Fix updating background image of a collection - #3362 by @fowczarek & @dominik-zeglen

### Docs
- Document settings related to generating thumbnails on demand - #3329 by @NyanKiyoshi
- Improve documentation for Heroku deployment - #3170 by @raybesiga
- Update documentation on Docker deployment - #3326 by @jxltom
- Document payment gateway configuration - #3376 by @NyanKiyoshi


## 2.0.0
### API
- Add mutation to delete a customer; add `isActive` field in `customerUpdate` mutation - #3177 by @maarcingebala
- Add mutations to manage authorization keys - #3082 by @maarcingebala
- Add queries for dashboard homepage - #3146 by @maarcingebala
- Allows user to unset homepage collection - #3140 by @oldPadavan
- Use enums as permission codes - #3095 by @the-bionic
- Return absolute image URLs - #3182 by @maarcingebala
- Add `backgroundImage` field to `CategoryInput` - #3153 by @oldPadavan
- Add `dateJoined` and `lastLogin` fields in `User` type - #3169 by @maarcingebala
- Separate `parent` input field from `CategoryInput` - #3150 by @akjanik
- Remove duplicated field in Order type - #3180 by @maarcingebala
- Handle empty `backgroundImage` field in API - #3159 by @maarcingebala
- Generate name-based slug in collection mutations - #3145 by @akjanik
- Remove products field from `collectionUpdate` mutation - #3141 by @oldPadavan
- Change `items` field in `Menu` type from connection to list - #3032 by @oldPadavan
- Make `Meta.description` required in `BaseMutation` - #3034 by @oldPadavan
- Apply `textwrap.dedent` to GraphQL descriptions - #3167 by @fowczarek

### Dashboard 2.0
- Add collection management - #3135 by @dominik-zeglen
- Add customer management - #3176 by @dominik-zeglen
- Add homepage view - #3155, #3178 by @Bonifacy1 and @dominik-zeglen
- Add product type management - #3052 by @dominik-zeglen
- Add site settings management - #3071 by @dominik-zeglen
- Escape node IDs in URLs - #3115 by @dominik-zeglen
- Restyle categories section - #3072 by @Bonifacy1

### Other
- Change relation between `ProductType` and `Attribute` models - #3097 by @maarcingebala
- Remove `quantity-allocated` generation in `populatedb` script - #3084 by @MartinSeibert
- Handle `Money` serialization - #3131 by @Pacu2
- Do not collect unnecessary static files - #3050 by @jxltom
- Remove host mounted volume in `docker-compose` - #3091 by @tiangolo
- Remove custom services names in `docker-compose` - #3092 by @tiangolo
- Replace COUNTRIES with countries.countries - #3079 by @neeraj1909
- Installing dev packages in docker since tests are needed - #3078 by @jxltom
- Remove comparing string in address-form-panel template - #3074 by @tomcio1205
- Move updating variant names to a Celery task - #3189 by @fowczarek

### Bugfixes
- Fix typo in `clean_input` method - #3100 by @the-bionic
- Fix typo in `ShippingMethod` model - #3099 by @the-bionic
- Remove duplicated variable declaration - #3094 by @the-bionic

### Docs
- Add createdb note to getting started for Windows - #3106 by @ajostergaard
- Update docs on pipenv - #3045 by @jxltom<|MERGE_RESOLUTION|>--- conflicted
+++ resolved
@@ -9,13 +9,10 @@
 - Unify field names on product, collection and page - #3706 by @michaljelonek
 - Generate voucher code if it wasn't provided in mutation - #3717 by @Kwaidan00
 - Reuse Storefront's 1.0 payment logic in API - #3715 by @maarcingebala
-<<<<<<< HEAD
-- Disable style-loader in dev mode - #3720 by @jxltom
-=======
 - Add instructions for using local assets in Docker - #3723 by @michaljelonek
 - Remove unused imports - #3645 by @jxltom
 - Add discount section - #3654 by @dominik-zeglen
->>>>>>> 5e7b969b
+- Disable style-loader in dev mode - #3720 by @jxltom
 
 
 ## 2.3.0
