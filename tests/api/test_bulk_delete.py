from unittest.mock import patch

import graphene
import pytest

from saleor.discount.models import Sale, Voucher
from saleor.menu.models import Menu
from saleor.order import OrderStatus
from saleor.product.models import (
    Attribute,
    AttributeValue,
    Category,
    ProductType,
    ProductVariant,
)
from saleor.shipping.models import ShippingMethod, ShippingZone

from .utils import assert_read_only_mode

MUTATION_DELETE_ORDER_LINES = """
    mutation draftOrderLinesBulkDelete($ids: [ID]!) {
        draftOrderLinesBulkDelete(ids: $ids) {
            count
            errors {
                field
                message
            }
        }
    }
    """


@pytest.fixture
def attribute_list():
    attribute_1 = Attribute.objects.create(slug="size", name="Size")
    attribute_2 = Attribute.objects.create(slug="weight", name="Weight")
    attribute_3 = Attribute.objects.create(slug="thickness", name="Thickness")
    return attribute_1, attribute_2, attribute_3


@pytest.fixture
def attribute_value_list(color_attribute):
    value_1 = AttributeValue.objects.create(
        slug="pink", name="Pink", attribute=color_attribute, value="#FF69B4"
    )
    value_2 = AttributeValue.objects.create(
        slug="white", name="White", attribute=color_attribute, value="#FFFFFF"
    )
    value_3 = AttributeValue.objects.create(
        slug="black", name="Black", attribute=color_attribute, value="#000000"
    )
    return value_1, value_2, value_3


@pytest.fixture
def category_list():
    category_1 = Category.objects.create(name="Category 1", slug="category-1")
    category_2 = Category.objects.create(name="Category 2", slug="category-2")
    category_3 = Category.objects.create(name="Category 3", slug="category-3")
    return category_1, category_2, category_3


@pytest.fixture
def menu_list():
    menu_1 = Menu.objects.create(name="test-navbar-1", json_content={})
    menu_2 = Menu.objects.create(name="test-navbar-2", json_content={})
    menu_3 = Menu.objects.create(name="test-navbar-3", json_content={})
    return menu_1, menu_2, menu_3


@pytest.fixture
def product_type_list():
    product_type_1 = ProductType.objects.create(name="Type 1")
    product_type_2 = ProductType.objects.create(name="Type 2")
    product_type_3 = ProductType.objects.create(name="Type 3")
    return product_type_1, product_type_2, product_type_3


@pytest.fixture
def sale_list():
    sale_1 = Sale.objects.create(name="Sale 1", value=5)
    sale_2 = Sale.objects.create(name="Sale 2", value=5)
    sale_3 = Sale.objects.create(name="Sale 3", value=5)
    return sale_1, sale_2, sale_3


@pytest.fixture
def shipping_method_list(shipping_zone):
    shipping_method_1 = ShippingMethod.objects.create(
        shipping_zone=shipping_zone, name="DHL"
    )
    shipping_method_2 = ShippingMethod.objects.create(
        shipping_zone=shipping_zone, name="DPD"
    )
    shipping_method_3 = ShippingMethod.objects.create(
        shipping_zone=shipping_zone, name="GLS"
    )
    return shipping_method_1, shipping_method_2, shipping_method_3


@pytest.fixture
def shipping_zone_list():
    shipping_zone_1 = ShippingZone.objects.create(name="Europe")
    shipping_zone_2 = ShippingZone.objects.create(name="Asia")
    shipping_zone_3 = ShippingZone.objects.create(name="Oceania")
    return shipping_zone_1, shipping_zone_2, shipping_zone_3


@pytest.fixture
def voucher_list():
    voucher_1 = Voucher.objects.create(code="voucher-1", discount_value=1)
    voucher_2 = Voucher.objects.create(code="voucher-2", discount_value=2)
    voucher_3 = Voucher.objects.create(code="voucher-3", discount_value=3)
    return voucher_1, voucher_2, voucher_3


def test_delete_attributes(
    staff_api_client, attribute_list, permission_manage_products
):
    query = """
    mutation attributeBulkDelete($ids: [ID]!) {
        attributeBulkDelete(ids: $ids) {
            count
        }
    }
    """

    variables = {
        "ids": [
            graphene.Node.to_global_id("Attribute", attr.id) for attr in attribute_list
        ]
    }
    response = staff_api_client.post_graphql(
        query, variables, permissions=[permission_manage_products]
    )
    assert_read_only_mode(response)


def test_delete_attribute_values(
    staff_api_client, attribute_value_list, permission_manage_products
):
    query = """
    mutation attributeValueBulkDelete($ids: [ID]!) {
        attributeValueBulkDelete(ids: $ids) {
            count
        }
    }
    """

    variables = {
        "ids": [
            graphene.Node.to_global_id("AttributeValue", val.id)
            for val in attribute_value_list
        ]
    }
    response = staff_api_client.post_graphql(
        query, variables, permissions=[permission_manage_products]
    )
    assert_read_only_mode(response)


def test_delete_categories(staff_api_client, category_list, permission_manage_products):
    query = """
    mutation categoryBulkDelete($ids: [ID]!) {
        categoryBulkDelete(ids: $ids) {
            count
        }
    }
    """

    variables = {
        "ids": [
            graphene.Node.to_global_id("Category", category.id)
            for category in category_list
        ]
    }
    response = staff_api_client.post_graphql(
        query, variables, permissions=[permission_manage_products]
    )
    assert_read_only_mode(response)


def test_delete_collections(
    staff_api_client, collection_list, permission_manage_products
):
    query = """
    mutation collectionBulkDelete($ids: [ID]!) {
        collectionBulkDelete(ids: $ids) {
            count
        }
    }
    """

    variables = {
        "ids": [
            graphene.Node.to_global_id("Collection", collection.id)
            for collection in collection_list
        ]
    }
    response = staff_api_client.post_graphql(
        query, variables, permissions=[permission_manage_products]
    )
    assert_read_only_mode(response)


@patch(
    "saleor.graphql.account.utils.account_events.staff_user_deleted_a_customer_event"
)
def test_delete_customers(
    mocked_deletion_event,
    staff_api_client,
    staff_user,
    user_list,
    permission_manage_users,
):
    user_1, user_2, *users = user_list

    query = """
    mutation customerBulkDelete($ids: [ID]!) {
        customerBulkDelete(ids: $ids) {
            count
        }
    }
    """

    variables = {
        "ids": [graphene.Node.to_global_id("User", user.id) for user in user_list]
    }
    response = staff_api_client.post_graphql(
        query, variables, permissions=[permission_manage_users]
    )
<<<<<<< HEAD
    assert_read_only_mode(response)
=======
    content = get_graphql_content(response)

    assert content["data"]["customerBulkDelete"]["count"] == 2

    deleted_customers = [user_1, user_2]
    saved_customers = users

    # Ensure given customers were properly deleted and others properly saved
    # and any related event was properly triggered

    # Ensure the customers were properly deleted and others were preserved
    assert not User.objects.filter(
        id__in=[user.id for user in deleted_customers]
    ).exists()
    assert User.objects.filter(
        id__in=[user.id for user in saved_customers]
    ).count() == len(saved_customers)

    mocked_deletion_event.assert_called_once_with(
        staff_user=staff_user, deleted_count=len(deleted_customers)
    )
>>>>>>> 7a94b179


def test_delete_draft_orders(staff_api_client, order_list, permission_manage_orders):
    order_1, order_2, *orders = order_list
    order_1.status = OrderStatus.DRAFT
    order_2.status = OrderStatus.DRAFT
    order_1.save()
    order_2.save()

    query = """
    mutation draftOrderBulkDelete($ids: [ID]!) {
        draftOrderBulkDelete(ids: $ids) {
            count
        }
    }
    """

    variables = {
        "ids": [graphene.Node.to_global_id("Order", order.id) for order in order_list]
    }
    response = staff_api_client.post_graphql(
        query, variables, permissions=[permission_manage_orders]
    )
    assert_read_only_mode(response)


def test_fail_to_delete_non_draft_order_lines(
    staff_api_client, order_with_lines, permission_manage_orders
):
    order = order_with_lines
    order_lines = [line for line in order]
    # Ensure we cannot delete a non-draft order
    order.status = OrderStatus.CANCELED
    order.save()

    variables = {
        "ids": [
            graphene.Node.to_global_id("OrderLine", order_line.id)
            for order_line in order_lines
        ]
    }
    response = staff_api_client.post_graphql(
        MUTATION_DELETE_ORDER_LINES, variables, permissions=[permission_manage_orders]
    )
    assert_read_only_mode(response)


def test_delete_draft_order_lines(
    staff_api_client, order_with_lines, permission_manage_orders
):
    order = order_with_lines
    order_lines = [line for line in order]
    # Only lines in draft order can be deleted
    order.status = OrderStatus.DRAFT
    order.save()

    variables = {
        "ids": [
            graphene.Node.to_global_id("OrderLine", order_line.id)
            for order_line in order_lines
        ]
    }

    response = staff_api_client.post_graphql(
        MUTATION_DELETE_ORDER_LINES, variables, permissions=[permission_manage_orders]
    )
    assert_read_only_mode(response)


def test_delete_menus(staff_api_client, menu_list, permission_manage_menus):
    query = """
    mutation menuBulkDelete($ids: [ID]!) {
        menuBulkDelete(ids: $ids) {
            count
        }
    }
    """

    variables = {
        "ids": [
            graphene.Node.to_global_id("Menu", collection.id)
            for collection in menu_list
        ]
    }
    response = staff_api_client.post_graphql(
        query, variables, permissions=[permission_manage_menus]
    )
    assert_read_only_mode(response)


def test_delete_menu_items(staff_api_client, menu_item_list, permission_manage_menus):
    query = """
    mutation menuItemBulkDelete($ids: [ID]!) {
        menuItemBulkDelete(ids: $ids) {
            count
        }
    }
    """
    variables = {
        "ids": [
            graphene.Node.to_global_id("MenuItem", menu_item.id)
            for menu_item in menu_item_list
        ]
    }
    response = staff_api_client.post_graphql(
        query, variables, permissions=[permission_manage_menus]
    )
    assert_read_only_mode(response)


def test_delete_empty_list_of_ids(staff_api_client, permission_manage_menus):
    query = """
    mutation menuItemBulkDelete($ids: [ID]!) {
        menuItemBulkDelete(ids: $ids) {
            count
        }
    }
    """
    menu_item_list = []
    variables = {"ids": menu_item_list}
    response = staff_api_client.post_graphql(
        query, variables, permissions=[permission_manage_menus]
    )
    assert_read_only_mode(response)


def test_delete_pages(staff_api_client, page_list, permission_manage_pages):
    query = """
    mutation pageBulkDelete($ids: [ID]!) {
        pageBulkDelete(ids: $ids) {
            count
        }
    }
    """

    variables = {
        "ids": [graphene.Node.to_global_id("Page", page.id) for page in page_list]
    }
    response = staff_api_client.post_graphql(
        query, variables, permissions=[permission_manage_pages]
    )
    assert_read_only_mode(response)


def test_delete_products(staff_api_client, product_list, permission_manage_products):
    query = """
    mutation productBulkDelete($ids: [ID]!) {
        productBulkDelete(ids: $ids) {
            count
        }
    }
    """

    variables = {
        "ids": [
            graphene.Node.to_global_id("Product", product.id)
            for product in product_list
        ]
    }
    response = staff_api_client.post_graphql(
        query, variables, permissions=[permission_manage_products]
    )
    assert_read_only_mode(response)


def test_delete_product_images(
    staff_api_client, product_with_images, permission_manage_products
):
    images = product_with_images.images.all()

    query = """
    mutation productImageBulkDelete($ids: [ID]!) {
        productImageBulkDelete(ids: $ids) {
            count
        }
    }
    """

    variables = {
        "ids": [
            graphene.Node.to_global_id("ProductImage", image.id) for image in images
        ]
    }
    response = staff_api_client.post_graphql(
        query, variables, permissions=[permission_manage_products]
    )
    assert_read_only_mode(response)


def test_delete_product_types(
    staff_api_client, product_type_list, permission_manage_products
):
    query = """
    mutation productTypeBulkDelete($ids: [ID]!) {
        productTypeBulkDelete(ids: $ids) {
            count
        }
    }
    """

    variables = {
        "ids": [
            graphene.Node.to_global_id("ProductType", type.id)
            for type in product_type_list
        ]
    }
    response = staff_api_client.post_graphql(
        query, variables, permissions=[permission_manage_products]
    )
    assert_read_only_mode(response)


def test_delete_product_variants(
    staff_api_client, product_variant_list, permission_manage_products
):
    query = """
    mutation productVariantBulkDelete($ids: [ID]!) {
        productVariantBulkDelete(ids: $ids) {
            count
        }
    }
    """

    variables = {
        "ids": [
            graphene.Node.to_global_id("ProductVariant", variant.id)
            for variant in product_variant_list
        ]
    }
    response = staff_api_client.post_graphql(
        query, variables, permissions=[permission_manage_products]
    )
    assert_read_only_mode(response)


def test_delete_sales(staff_api_client, sale_list, permission_manage_discounts):
    query = """
    mutation saleBulkDelete($ids: [ID]!) {
        saleBulkDelete(ids: $ids) {
            count
        }
    }
    """

    variables = {
        "ids": [graphene.Node.to_global_id("Sale", sale.id) for sale in sale_list]
    }
    response = staff_api_client.post_graphql(
        query, variables, permissions=[permission_manage_discounts]
    )
    assert_read_only_mode(response)


def test_delete_shipping_methods(
    staff_api_client, shipping_method_list, permission_manage_shipping
):
    query = """
    mutation shippingPriceBulkDelete($ids: [ID]!) {
        shippingPriceBulkDelete(ids: $ids) {
            count
        }
    }
    """

    variables = {
        "ids": [
            graphene.Node.to_global_id("ShippingMethod", method.id)
            for method in shipping_method_list
        ]
    }
    response = staff_api_client.post_graphql(
        query, variables, permissions=[permission_manage_shipping]
    )
    assert_read_only_mode(response)


def test_delete_shipping_zones(
    staff_api_client, shipping_zone_list, permission_manage_shipping
):
    query = """
    mutation shippingZoneBulkDelete($ids: [ID]!) {
        shippingZoneBulkDelete(ids: $ids) {
            count
        }
    }
    """

    variables = {
        "ids": [
            graphene.Node.to_global_id("ShippingZone", zone.id)
            for zone in shipping_zone_list
        ]
    }
    response = staff_api_client.post_graphql(
        query, variables, permissions=[permission_manage_shipping]
    )
    assert_read_only_mode(response)


def test_delete_staff_members(
    staff_api_client, user_list, permission_manage_staff, superuser
):
    *users, staff_1, staff_2 = user_list
    users.append(superuser)

    query = """
    mutation staffBulkDelete($ids: [ID]!) {
        staffBulkDelete(ids: $ids) {
            count
        }
    }
    """

    variables = {
        "ids": [graphene.Node.to_global_id("User", user.id) for user in user_list]
    }
    response = staff_api_client.post_graphql(
        query, variables, permissions=[permission_manage_staff]
    )
    assert_read_only_mode(response)


def test_delete_vouchers(staff_api_client, voucher_list, permission_manage_discounts):
    query = """
    mutation voucherBulkDelete($ids: [ID]!) {
        voucherBulkDelete(ids: $ids) {
            count
        }
    }
    """

    variables = {
        "ids": [
            graphene.Node.to_global_id("Voucher", voucher.id)
            for voucher in voucher_list
        ]
    }
    response = staff_api_client.post_graphql(
        query, variables, permissions=[permission_manage_discounts]
    )
    assert_read_only_mode(response)<|MERGE_RESOLUTION|>--- conflicted
+++ resolved
@@ -6,13 +6,7 @@
 from saleor.discount.models import Sale, Voucher
 from saleor.menu.models import Menu
 from saleor.order import OrderStatus
-from saleor.product.models import (
-    Attribute,
-    AttributeValue,
-    Category,
-    ProductType,
-    ProductVariant,
-)
+from saleor.product.models import Attribute, AttributeValue, Category, ProductType
 from saleor.shipping.models import ShippingMethod, ShippingZone
 
 from .utils import assert_read_only_mode
@@ -229,31 +223,7 @@
     response = staff_api_client.post_graphql(
         query, variables, permissions=[permission_manage_users]
     )
-<<<<<<< HEAD
-    assert_read_only_mode(response)
-=======
-    content = get_graphql_content(response)
-
-    assert content["data"]["customerBulkDelete"]["count"] == 2
-
-    deleted_customers = [user_1, user_2]
-    saved_customers = users
-
-    # Ensure given customers were properly deleted and others properly saved
-    # and any related event was properly triggered
-
-    # Ensure the customers were properly deleted and others were preserved
-    assert not User.objects.filter(
-        id__in=[user.id for user in deleted_customers]
-    ).exists()
-    assert User.objects.filter(
-        id__in=[user.id for user in saved_customers]
-    ).count() == len(saved_customers)
-
-    mocked_deletion_event.assert_called_once_with(
-        staff_user=staff_user, deleted_count=len(deleted_customers)
-    )
->>>>>>> 7a94b179
+    assert_read_only_mode(response)
 
 
 def test_delete_draft_orders(staff_api_client, order_list, permission_manage_orders):
