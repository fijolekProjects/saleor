--- conflicted
+++ resolved
@@ -36,20 +36,17 @@
         'BabelDjango>=0.2,<0.3a0',
         'Django>=1.6',
         'django-images>=0.4,<0.5a0',
-<<<<<<< HEAD
-        'google-measurement-protocol>=0.1.2,<0.2a0',
-=======
         'django-model-utils>=2.0.0,<2.1a0',
->>>>>>> ab17706c
         'django-mptt>=0.5',
         'django-payments>=0.4,<0.5a0',
         'django-prices>=0.3.3,<0.4a0',
         'django-selectable==0.8.0',
         'fake-factory>=0.3.2',
+        'google-measurement-protocol>=0.1.2,<0.2a0',
         'prices>=0.5,<0.6a0',
+        'requests>=1.2.0',
         'satchless>=1.1.2,<1.2a0',
         'South>=0.7.6',
-        'requests>=1.2.0',
         'unidecode'
     ],
     entry_points={
